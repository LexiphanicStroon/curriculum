--- conflicted
+++ resolved
@@ -8,15 +8,9 @@
 
 A final thing to note is about licensing -- frameworks are typically (though not always) open-source and their license allows you to use them, modify them, make money off them, sell products with them, etc., all without owing any fees to their original creators.  You may not think too much about that as you blithely code away using other people's frameworks, but it's a very important distinction between open-source frameworks and commercially produced/sold software.  We'll get more into [Open Source Software (OSS)](https://en.wikipedia.org/wiki/Open-source_software) in later units.
 
-<<<<<<< HEAD
 ### Lesson Overview
 
 This section contains a general overview of topics that you will learn in this lesson.
-=======
-### Learning Outcomes
-
-Look through these now and then use them to test yourself after doing the assignment:
->>>>>>> a9ccdd15
 
 * What is a framework?
 * What's the difference between a programming language and a framework?
@@ -33,11 +27,7 @@
 
 ### Knowledge Check
 
-<<<<<<< HEAD
 This section contains questions for you to check your understanding of this lesson on your own. If you’re having trouble answering a question, click it and review the material it links to.
-=======
-This section contains questions for you to check your understanding of this lesson. If you’re having trouble answering the questions below on your own, review the material above to find the answer.
->>>>>>> a9ccdd15
 
 * <a class="knowledge-check-link" href="https://developer.mozilla.org/en-US/docs/Learn/Server-side/First_steps/Web_frameworks#what_can_a_web_framework_do_for_you">What problems do frameworks solve? </a>
 * <a class="knowledge-check-link" href="https://dev.to/aspittel/what-is-a-web-framework-and-why-should-i-use-one-38c0">Name some popular front-end and back-end frameworks. </a>
