### Introduction

If you are already using **MacOS**, **Ubuntu**, or [an official flavor of Ubuntu](https://wiki.ubuntu.com/UbuntuFlavors) as your operating system and have **Google Chrome** as an installed browser, you can skip this lesson. Otherwise, click on the small arrow to the left of the method you would like to use below to expand that section, and then follow the installation instructions.

<<<<<<< HEAD
<div class="lesson-note" markdown="1">

We can only support the operating systems indicated above. Our instructions have been tested with MacOS, Ubuntu, and official flavors of Ubuntu. We do not recommend installing an OS that is only based on Ubuntu (like Mint, Pop!\_OS, ElementaryOS, etc).
=======
<div class="lesson-note lesson-note--warning" markdown="1">
<h4>Be mindful of the OS you are using</h4>
We can only support the operating systems indicated above. Our instructions have been tested with MacOS, Ubuntu, and official flavors of Ubuntu. We do not recommend installing an OS that is only based on Ubuntu (like Mint, Pop!_OS, ElementaryOS, etc).
>>>>>>> 1a2f5b4b

</div>

### 1: OS installation

#### IMPORTANT

This curriculum only supports using a laptop, desktop or supported Chromebook. We cannot help you set up a developer environment on a RaspberryPi or any other device. You only need to follow one of these sets of instructions or none of them if you are already using **MacOS**, **Ubuntu**, or [an official flavor of Ubuntu](https://wiki.ubuntu.com/UbuntuFlavors) as your operating system.

Pick your method of installation below:

<details markdown="block">
<summary class="dropDown-header">Virtual Machine (Recommended)
</summary>

Installing a Virtual Machine (VM) is the easiest and most reliable way to get started creating an environment for web development. A VM is an entire computer emulation that runs inside your current Operating System (OS), like Windows. The main drawback of a VM is that it can be slow because you’re essentially running two computers at the same time. We’ll do a few things to improve its performance.

### Step 1: Download VirtualBox and Xubuntu

Installing a VM is a simple process. This guide uses Oracle's VirtualBox program to create and run the VM. This program is open-source, free, and simple. What more can you ask for? Now, let's make sure we have everything downloaded and ready for installation.

#### IMPORTANT

Once you have completed these instructions, **you are expected to work entirely in the VM.** Maximize the window, add more virtual monitors if you have them, fire up the Internet Browser in the **Whisker Menu** <img src="https://cdn.statically.io/gh/TheOdinProject/curriculum/96d534641514fe4d62aabe2919fac3c52cb286e7/foundations/installations/installations/imgs/00_whisker_icon.png" alt="The blue-white rodent Whisker Menu Icon" style="display: inline; margin: auto;"> on the top left of the desktop. You should not be using anything outside of the VM while working on The Odin Project. If you feel like you have a good understanding after using the VM for a while, and or want to improve your experience, we recommend dual-booting Ubuntu, which there are instructions for below.

#### Step 1.1: Download VirtualBox

[Click here](https://www.virtualbox.org/wiki/Downloads) and download VirtualBox for Windows hosts.

#### Step 1.2: Download Xubuntu

There are thousands of distributions of Linux out there, but Xubuntu is undoubtedly one of the most popular and user friendly. When installing Linux on a VM, we recommend [downloading Xubuntu 22.04](https://mirror.us.leaseweb.net/ubuntu-cdimage/xubuntu/releases/22.04/release/). There are a few files listed here, download the one ending in `.iso`. Xubuntu uses the same base software as Ubuntu but has a desktop environment that requires fewer computer resources and is therefore ideal for virtual machines. If you find the download speed slow, consider [using a different mirror](https://xubuntu.org/release/22-04/#show-all) as the one linked before is a US one. If you reach the download page and are unsure about what version to choose, it is recommended that you pick the latest Long-Term Support (LTS) version (22.04 at the time of writing). You may be tempted to choose a more recent non-LTS release, but LTS releases have the advantage of guaranteed support for up to 5 years, making them more secure, stable and hence reliable.  

### Step 2: Install VirtualBox and set up Xubuntu

#### Step 2.1: Install VirtualBox

Installing VirtualBox is very straightforward. It doesn’t require much technical knowledge and is the same process as installing any other program on your Windows computer. Double clicking the downloaded VirtualBox file will start the installation process. If you receive an error about needing Microsoft Visual C++ 2019 Redistributable Package, you can find it on [official Microsoft Learn page](https://learn.microsoft.com/en-us/cpp/windows/latest-supported-vc-redist?view=msvc-170#visual-studio-2015-2017-2019-and-2022). You most likely want the version with `X64` Architecture (that means 64-bit) - download and install it then try installing VirtualBox again.

During the installation, you’ll be presented with various options. We suggest dropping the Python Support as you don't need it by clicking on the drive icon with an arrow and choosing **Entire feature will be unavailable**:

![The Python option is at the bottom of the list](https://cdn.statically.io/gh/TheOdinProject/curriculum/96d534641514fe4d62aabe2919fac3c52cb286e7/foundations/installations/installations/imgs/01_turn_off_python.png)

This is how your installation window should look like after turning it off:

![You want the Python option to have a scarlet "X" on it](https://cdn.statically.io/gh/TheOdinProject/curriculum/96d534641514fe4d62aabe2919fac3c52cb286e7/foundations/installations/installations/imgs/02_c_install.png)

Make sure you install the application on `C:` drive, as it has tendency to error out otherwise. The virtual machine itself can be installed anywhere but we'll get to that soon.
As the software installs, the progress bar might appear to be stuck; just wait for it to finish.

#### Step 2.2: Prepare VirtualBox for Xubuntu

Now that you have VirtualBox installed, launch the program. Once open, you should see the start screen.

![The VirtualBox start screen](https://cdn.statically.io/gh/TheOdinProject/curriculum/96d534641514fe4d62aabe2919fac3c52cb286e7/foundations/installations/installations/imgs/03_start_screen.png)

Click on the **New** button to create a virtual operating system. Give it a name of **Xubuntu**, if you want the VM installed somewhere else than default `C:` location, change that accordingly in the **Folder** option. This is the place where your virtual disk will reside, so make sure that you've got at least 30GB for that. In **ISO Image** choose **Other** - you'll see a window open for you to find the `.iso` file on your PC. It most likely is in the `Downloads` folder. Leave **Skip Unattended Installation** as it is.

![Half of the options being greyed out is normal. Don't worry about it.](https://cdn.statically.io/gh/TheOdinProject/curriculum/96d534641514fe4d62aabe2919fac3c52cb286e7/foundations/installations/installations/imgs/04_install_start.png)

Continue by pressing **Next** and follow the next steps:

#### Step 2.2.1: Unattended guest OS install setup

You should see a window like this one now:

![No need to worry about the Product Key.](https://cdn.statically.io/gh/TheOdinProject/curriculum/96d534641514fe4d62aabe2919fac3c52cb286e7/foundations/installations/installations/imgs/05_unattended_install.png)

You want to tick the **Guest Additions** and **Install in Background** options and also change your **Username** and **Password** fields to your liking. If you forget to change the default password, it will be `changeme`. Leave the **Guest Additions ISO**, **Hostname** and **Domain Name** as they are. Continue by pressing **Next**.

#### Step 2.2.2: Hardware

![You might be tempted to give your VM more than 2 processors. Don't.](https://cdn.statically.io/gh/TheOdinProject/curriculum/96d534641514fe4d62aabe2919fac3c52cb286e7/foundations/installations/installations/imgs/06_hardware.png)

In the **Hardware** section of the installation you want to set your **Base Memory** to at least 2048 MB or more if possible - the upper limit is half of your total RAM but 4096 MB with the settings we recommend should give you a smooth experience.

For example, if you have 8 GB (8192 MB respectively) of RAM, you could allocate up to 4096 MB (1024 MB to 1 GB) to your VM’s operating system. If you do not know how much RAM is available to you, [please run this Google query](https://www.google.com/search?q=how+to+find+out+how+much+ram+you+have) to learn how to find this out. If the VM runs a bit slow, try allocating more memory!

_(**note:** Difficulty converting your **G**iga**B**ytes into **M**ega**B**ytes? 1 GB of RAM is equal to 1024 MB. Therefore, you can say that **8 GB = 8 x 1024 = 8192 MB.**)_

As for **Processors** you want this to be at 2 and no more. Leave **Enable EFI (special OSes only)** as it is - that is **unchecked** - and click **Next** to continue.

#### Step 2.2.3: Virtual hard disk

![Don't Pre-allocate Full Size.](https://cdn.statically.io/gh/TheOdinProject/curriculum/96d534641514fe4d62aabe2919fac3c52cb286e7/foundations/installations/installations/imgs/07_virtual_hard_disk.png)

Now, you want to leave all the settings as they are besides the **Disk Size**, we recommend giving the VM **at least 30GB** of space. Reminder that this disk will be created in the folder that you've specified on the very first step of the VM creation process but nonetheless, the disk can be moved and resized in the future if needed.

<<<<<<< HEAD
#### Step 2.2.4: Begin the Unattended Installation
=======

#### Step 2.2.4: Begin the unattended installation
>>>>>>> 1a2f5b4b

Click **Next** to be taken to a **Summary** page, on which you can simply click **Finish** to begin the process of unattended installation. The neat thing about it? It installs the OS and GuestAdditions on its own, without your input! Just let it do its own thing, you will know it is finished when you will see a login screen like this one in the **Preview** section:

![The Preview section is in the top right of VirtualBox window.](https://cdn.statically.io/gh/TheOdinProject/curriculum/96d534641514fe4d62aabe2919fac3c52cb286e7/foundations/installations/installations/imgs/08_preview_login.png)

Just click the green arrow called **Show** and you'll be presented with a VM window and the login screen. Log in with the password you've set up during the installation process and we'll have one bit of configuration left to do.

It is possible that you'll receive an error like this one after clicking **Finish**:

![The error shows up on the right side of the VirtualBox window and can be a little differently worded.](https://cdn.statically.io/gh/TheOdinProject/curriculum/96d534641514fe4d62aabe2919fac3c52cb286e7/foundations/installations/installations/imgs/09_virtualization_error.png)

It means you have to [enable virtualization in your computer’s BIOS/UEFI settings](https://access.redhat.com/documentation/en-us/red_hat_enterprise_linux/7/html/virtualization_deployment_and_administration_guide/sect-troubleshooting-enabling_intel_vt_x_and_amd_v_virtualization_hardware_extensions_in_bios). [Alternative set of instructions](https://2nwiki.2n.cz/pages/viewpage.action?pageId=75202968). If you have an AMD CPU, you're probably looking for something called `SVM` to enable, for Intel CPUs, `Intel Virtualization Technology`. The error should tell you what it is looking for. After you deal with it, just **Start** the machine and let things happen, you'll know that the process has finished when you see a login screen:

![You can already make your VM full screen or just maximize the window.](https://cdn.statically.io/gh/TheOdinProject/curriculum/96d534641514fe4d62aabe2919fac3c52cb286e7/foundations/installations/installations/imgs/10_login_screen.png)

### Step 3: Setting correct sudo permissions

Due to how the unattended installation is configured by VirtualBox, your account doesn't have proper `sudo` permissions. Think of them as the equivalent to `Run as administrator` on your Windows machine - you can imagine why it would be important to have them in order.

#### Step 3.1: Navigate to users and group

First, click on the <img src="https://cdn.statically.io/gh/TheOdinProject/curriculum/96d534641514fe4d62aabe2919fac3c52cb286e7/foundations/installations/installations/imgs/00_whisker_icon.png" alt="The blue-white rodent Whisker Menu Icon" style="display: inline; margin: auto;"> in top left of your window, afterwards type in `Users` and you should see `Users and Groups` show up. Click on it.

![It should be the top option you see. It is possible that due to localization it'll be called differently - try using the term in your language then.](https://cdn.statically.io/gh/TheOdinProject/curriculum/96d534641514fe4d62aabe2919fac3c52cb286e7/foundations/installations/installations/imgs/11_users_and_groups.png)

#### Step 3.2: Manage groups

In the window that just came up you want to click on **Manage Groups**, click somewhere on the list and type `sudo` on your keyboard. That should bring you to the `sudo` entry like in the picture:

![You will find the search functionality like this in many corners of Xubuntu.](https://cdn.statically.io/gh/TheOdinProject/curriculum/96d534641514fe4d62aabe2919fac3c52cb286e7/foundations/installations/installations/imgs/12_sudo_group.png)

#### Step 3.2: Add yourself to sudo

With `sudo` selected, click **Properties** and in the window that shows up tick your user's name like this:

![No need to touch anything else.](https://cdn.statically.io/gh/TheOdinProject/curriculum/96d534641514fe4d62aabe2919fac3c52cb286e7/foundations/installations/installations/imgs/13_sudo_properties.png)

And then click **OK**. You will be greeted with a password prompt - it's the same one you logged in with.

#### Step 3.3: Reboot your VM

Now that this is all done, you can close those windows and reboot your VM. You can open a `Terminal` window by doing <kbd>Ctrl</kbd> + <kbd>Alt</kbd> + <kbd>T</kbd> and type in `reboot` and then press <kbd>Enter</kbd> to execute the command. Alternatively, you can click on the <img src="https://cdn.statically.io/gh/TheOdinProject/curriculum/96d534641514fe4d62aabe2919fac3c52cb286e7/foundations/installations/installations/imgs/00_whisker_icon.png" alt="The blue-white rodent Whisker Menu Icon" style="display: inline; margin: auto;"> , then click on the power icon in bottom right and pick **Restart**.

![You might want to take note of other options that you see in this menu.](https://cdn.statically.io/gh/TheOdinProject/curriculum/96d534641514fe4d62aabe2919fac3c52cb286e7/foundations/installations/installations/imgs/14_logout.png)

![Not the most exciting of menus, but take note of the Shut Down option.](https://cdn.statically.io/gh/TheOdinProject/curriculum/96d534641514fe4d62aabe2919fac3c52cb286e7/foundations/installations/installations/imgs/15_restart.png)

#### Step 3.4: Test your newly gained sudo privileges

Now that you have access to `sudo`, we can use this to update our Xubuntu through the `Terminal`. Open the `Terminal` and use these commands, one after another:

~~~bash
sudo apt update
sudo apt upgrade
~~~

You will be asked for your password after using the first one - type it in and use <kbd>Enter</kbd> to provide your terminal with the password. There is no visual feedback about what you're typing in but you are indeed doing so.

After `sudo apt upgrade` runs for a while you will be asked whether you want to install things - do so to update your machine. If you have any issues, do not hesitate to come over to our [Discord server](https://discord.gg/V75WSQG) and ask for help in the `#virtualbox-help` channel.

### Step 4: Understand your new VM

Here are some tips to help you get started in a virtual environment:

<<<<<<< HEAD
- Enable the toolbar in your VM settings - there are useful options there that you might want to play around with, especially the ones concerning full screen or multiple displays. To do so, click on **Settings** and then navigate to **User Interface** and finally tick **Show at Top of Screen**.
  ![It's a good idea to look around the settings overall to get a feel of what's possible.](https://cdn.statically.io/gh/TheOdinProject/curriculum/96d534641514fe4d62aabe2919fac3c52cb286e7/foundations/installations/installations/imgs/16_toolbar.png)
- All your work should happen in the VM. You will install everything you need for coding, including your text editor, language environments and various tools inside the VM. The Xubuntu installation inside of your VM also comes with a web browser pre-installed but we'll be installing Chrome shortly.
- To install software on your VM, you will follow the Linux (Ubuntu) installation instructions from inside the Xubuntu VM.
- You might need to take screenshots when asking for help on our Discord, here's how depending on where you use it:
  - **Inside the VM:** you can use <kbd>Shift + PrtSrc</kbd> to take screenshots of portion of your screen. Alternatively, you can click the **Whisker Menu** and type in **Screenshot**, in which you can choose to take a screenshot of your entire screen, the current window you are on or to select a certain area to capture.
  - **On your host (Windows):** you can use a shortcut of the Host Key (<kbd>Right Ctrl + E</kbd>) or click **View -> Take Screenshot** for a full screenshot. A different way would be unfocusing your VM window by clicking outside of it and then using the regular Windows shortcut of <kbd>Windows key + Shift + S</kbd> to take screenshots of portion of your screen.
- **Remember:** all of the development that you'll do related to TOP should be done in the VM.
- We recommend going full screen (**View -> Full-screen Mode**) and forgetting about your host OS (Windows). For best performance, close all programs inside of your host OS when running your VM.
- If you added additional monitors in the **Display** tab of your VM settings, with the VM running, clicking **View -> Virtual Screen 2 -> Enable**. You can run fullscreen with multiple monitors, but it may ask for more **Video Memory**, which you should have increased when adding more monitors. **Make sure you enable your Virtual Screens in windowed mode before going fullscreen, otherwise they won't work.** Upon exiting fullscreen, your secondary display may close. You can reopen it with these instructions.
=======
-   Enable the toolbar in your VM settings - there are useful options there that you might want to play around with, especially the ones concerning full screen or multiple displays. To do so, click on **Settings** and then navigate to **User Interface** and finally tick **Show at Top of Screen**.
    ![It's a good idea to look around the settings overall to get a feel of what's possible.](https://cdn.statically.io/gh/TheOdinProject/curriculum/96d534641514fe4d62aabe2919fac3c52cb286e7/foundations/installations/installations/imgs/16_toolbar.png)
-   All your work should happen in the VM. You will install everything you need for coding, including your text editor, language environments and various tools inside the VM. The Xubuntu installation inside of your VM also comes with a web browser pre-installed but we'll be installing Chrome shortly.
-   To install software on your VM, you will follow the Linux (Ubuntu) installation instructions from inside the Xubuntu VM.
-   You might need to take screenshots when asking for help on our Discord, here's how depending on where you use it:
    -   **Inside the VM:** you can use <kbd>Shift</kbd> + <kbd>PrtSrc</kbd> to take screenshots of portion of your screen. Alternatively, you can click the **Whisker Menu** and type in **Screenshot**, in which you can choose to take a screenshot of your entire screen, the current window you are on or to select a certain area to capture.
    -   **On your host (Windows):** you can use a shortcut of the Host Key (<kbd>Right Ctrl</kbd> + <kbd>E</kbd>) or click **View -> Take Screenshot** for a full screenshot. A different way would be unfocusing your VM window by clicking outside of it and then using the regular Windows shortcut of <kbd>Windows key</kbd> + <kbd>Shift</kbd> + <kbd>S</kbd> to take screenshots of portion of your screen.
-   **Remember:** all of the development that you'll do related to TOP should be done in the VM.
-   We recommend going full screen (**View -> Full-screen Mode**) and forgetting about your host OS (Windows). For best performance, close all programs inside of your host OS when running your VM.
-   If you added additional monitors in the **Display** tab of your VM settings, with the VM running, clicking **View -> Virtual Screen 2 -> Enable**. You can run fullscreen with multiple monitors, but it may ask for more **Video Memory**, which you should have increased when adding more monitors. **Make sure you enable your Virtual Screens in windowed mode before going fullscreen, otherwise they won't work.** Upon exiting fullscreen, your secondary display may close. You can reopen it with these instructions.

>>>>>>> 1a2f5b4b

#### Frequent issues/questions:

- If upon trying to start the VM you only get a black screen, close and `power off` the VM, click **Settings -> Display** and make sure **Enable 3D Acceleration** is UNCHECKED, and Video memory is set to **AT LEAST 128MB**.
- Running out of space? Look at [these instructions on our Discord](https://discord.com/channels/505093832157691914/690588860085960734/1015965403572351047).
- Are you using a touchscreen? [Here's a video](https://www.youtube.com/watch?v=hW-iyHHoDy4) on how to enable touchscreen controls for VirtualBox.
- **VM performance tips**:
  - When running the VM, minimize your Windows activity. You probably want to be plugged into power as well if you're using a laptop.
  - Make sure your processors are set to only 2 and the Memory you've given your VM is at most half of your total RAM but at least 2GB. If you can't spare the 2GB, dual boot.
  - If videos lag in the VM, make sure to max out Video Memory to whatever you can or alternatively play them on your Windows if your machine can handle it. Disable 3D Acceleration if you have it enabled.
  - Do look out for the <img src="https://cdn.statically.io/gh/TheOdinProject/curriculum/96d534641514fe4d62aabe2919fac3c52cb286e7/foundations/installations/installations/imgs/17_turtle.png" alt="Icon with a green turtle and a V" style="display: inline; margin: auto;"> icon in bottom right of your VM window, if you have it, here's a [VirtualBox forum thread on how to get rid of it](https://forums.virtualbox.org/viewtopic.php?f=25&t=99390). You want to have the <img src="https://cdn.statically.io/gh/TheOdinProject/curriculum/96d534641514fe4d62aabe2919fac3c52cb286e7/foundations/installations/installations/imgs/18_vboxV.png" alt="Icon of a chip with a V" style="display: inline; margin: auto;"> icon instead. If you don't see a <img src="https://cdn.statically.io/gh/TheOdinProject/curriculum/96d534641514fe4d62aabe2919fac3c52cb286e7/foundations/installations/installations/imgs/17_turtle.png" alt="Icon with a green turtle and a V" style="display: inline; margin: auto;"> or a <img src="https://cdn.statically.io/gh/TheOdinProject/curriculum/96d534641514fe4d62aabe2919fac3c52cb286e7/foundations/installations/installations/imgs/18_vboxV.png" alt="Icon of a chip with a V" style="display: inline; margin: auto;"> in bottom right, you have to exit full screen mode to see them.
- If your performance is still lacking, go for a dual boot as this will make sure you're using all of your specs for one OS only, thus improving your experience significantly.
- If your scroll wheel behaves oddly in Google Chrome and you have gone through VM performance tips to make sure your VM is working as intended, look into `imwheel`: [see these AskUbuntu instructions for more information](https://askubuntu.com/a/621140). If you have VSCode installed, use that instead of `gedit`, otherwise install it with `sudo apt install gedit` - if you install it with `snap`, it won't let you save the file. To make sure `imwheel` works every startup, you need to click the whisker <img src="https://cdn.statically.io/gh/TheOdinProject/curriculum/96d534641514fe4d62aabe2919fac3c52cb286e7/foundations/installations/installations/imgs/00_whisker_icon.png" alt="The blue-white rodent Whisker Menu Icon" style="display: inline; margin: auto;"> , type `Session` and click on `Session and Startup` that shows up, go to `Application Autostart`, click `Add` and put it `imwheel` for `Name` and `imwheel -b "4 5` for `Command`. Click `OK` and you should be all set.

### Step 5: Safely shutting down your VM

You don't pull the plug on your everyday use computer, right? Why would you do the same to your virtual computer? When you click the X button and just close out your VM, you might as well say goodbye to your files. In this section, you'll understand three ways you can shut off your VM.

#### Option 1 - Shutting down from inside the VM with UI

Clicking on the **Whisker Menu** <img src="https://cdn.statically.io/gh/TheOdinProject/curriculum/96d534641514fe4d62aabe2919fac3c52cb286e7/foundations/installations/installations/imgs/00_whisker_icon.png" alt="The blue-white rodent Whisker Menu Icon" style="display: inline; margin: auto;"> and clicking the power icon will give you several options on how to modify your session, including **Shutting Down**. Yep, that's the same place you might've used to **Restart** before!

#### Option 2 - Shutting down from inside the VM with the terminal

Simply enough, typing `poweroff` will do in this case. Your system will immediately shutdown.

#### Option 3 - Shutting down from outside the VM

The last way to accomplish this goal of safely shutting down is by using the VM interface. Clicking on the File tab and hitting the close button (which also has a Power Icon) will bring up a popup titled **Close Virtual Machine**. This popup asks if you want to **Save the machine state**, **Send the shutdown signal**, or **Power off the machine**.

![VM File Menu](https://cdn.statically.io/gh/TheOdinProject/curriculum/96d534641514fe4d62aabe2919fac3c52cb286e7/foundations/installations/installations/imgs/19_vbox_close.png)

![Close Virtual Machine Menu](https://cdn.statically.io/gh/TheOdinProject/curriculum/96d534641514fe4d62aabe2919fac3c52cb286e7/foundations/installations/installations/imgs/20_send_shutdown.png)

To be safe, click the **Send the shutdown signal** radio and hit OK. This will safely power down your VM and your files will not get corrupted.

</details>

<details markdown="block">
<summary class="dropDown-header">Ubuntu/Windows Dual-Boot
</summary>

### Read this entire section before starting

Dual-booting provides two operating systems on your computer that you can switch between with a simple reboot. One OS will not modify the other unless you explicitly tell it to do so. Before you continue, be sure to back up any important data and to have a way to ask for help. If you get lost, scared, or stuck, we're here to help in the [Odin Tech Support chat room](https://discordapp.com/channels/505093832157691914/514204667245363200). Come say "Hi"!

### Step 1: Download Ubuntu

First, you need to download the version of Ubuntu you want to install on your computer. Ubuntu comes in different versions ("flavors"), but we suggest the standard desktop [Ubuntu](https://releases.ubuntu.com/22.04/). If you're using an older computer, we recommend [Xubuntu](https://xubuntu.org/release/22-04/). Be sure to download the 64-bit version of [Ubuntu](https://releases.ubuntu.com/22.04/) or [Xubuntu](https://xubuntu.org/release/22-04/). If you reach the download page and are unsure about what version to choose, it is recommended that you pick the latest Long-Term Support (LTS) version (22.04 at the time of writing). You may be tempted to choose a more recent non-LTS release, but LTS releases have the advantage of guaranteed support for up to 5 years, making them more secure, stable and hence reliable.  

### Step 2: Create a bootable flash drive

Next, follow [this guide](https://itsfoss.com/create-live-usb-of-ubuntu-in-windows/) to create a bootable flash drive so that you can install Ubuntu on your hard drive. If you don't have a flash drive, you can also use a CD or DVD.

Note: You can use this method to try out [different flavors of Ubuntu](https://www.ubuntu.com/download/flavours) if you'd like. These images allow you to try out different flavors without committing to an installation. Be aware that running the OS from a flash drive will cause the OS to be slow and can decrease the life of your flash drive.

### Step 3: Install Ubuntu

#### Step 3.1: Boot from the flash drive

First, you need to boot Ubuntu from your flash drive. The exact steps may vary, but in general, you will need to do the following:

- Insert the flash drive into the computer.
- Reboot the computer.
- Select the flash drive as the bootable device instead of the hard drive.

For example, on a Dell computer, you would need to plug in the flash drive, reboot the computer, and press the F12 key while the computer is first booting up to bring up the boot menu. From there, you can select to boot from the flash drive. Your computer may not be exactly the same, but Google can help you figure it out.

#### Step 3.2: Install Ubuntu

If you would like to test out the version of Ubuntu on the flash drive, click 'Try me'. When you have found a flavor of Ubuntu you like, click 'Install' and continue to the next step.

Installing Ubuntu is where the real changes start happening on your computer. The default settings are mostly perfect, but be sure to **"Install Ubuntu alongside Windows"** and change the allocated disk space allowed for Ubuntu to 30 GB (or more if you can).

For step-by-step instructions, please follow this [installation guide](https://medium.com/linuxforeveryone/how-to-install-ubuntu-20-04-and-dual-boot-alongside-windows-10-323a85271a73) from the Dave’s RoboShack.

### Intel RST (Rapid Storage Technology)

If you encounter an error requesting you to disable **Intel RST** while attempting to install Ubuntu, follow [these instructions from Stack Exchange](https://askubuntu.com/questions/1233623/workaround-to-install-ubuntu-20-04-with-intel-rst-systems/1233644#1233644), specifically **Choice #2**. The process forces Windows to boot into safemode after you switch your motherboard storage driver to work with Ubuntu. Once it boots into Windows, the forced-on safemode is disabled and you are free to attempt an installation of Ubuntu once again.

</details>

<details markdown="block">
<summary class="dropDown-header">ChromeOS/ChromeOS Flex
</summary>

With the recent addition of being able to run a Linux terminal, the ChromeOS platform has been opened up to the ability to install native Linux applications. If you wish to use your Chromebook to complete The Odin Project, you will need to ensure you meet a couple requirements:

1.  You have a supported Chromebook:
    - [Official Chromebooks](https://www.chromium.org/chromium-os/chrome-os-systems-supporting-linux)
    - [ChromeOS Flex Chromebooks](https://support.google.com/chromeosflex/answer/11513094)
2.  You can install Linux by following [these instructions](https://support.google.com/chromebook/answer/9145439?hl=en)

Once you have successfully met both of these requirements, you should be able to follow along with the Linux instructions throughout the entire curriculum.

</details>

<<<<<<< HEAD
<details markdown="block">
<summary class="dropDown-header">WSL</summary>

Windows Subsystem for Linux (usually abbreviated as WSL) lets you run a Linux environment from within an existing Windows installation, giving you all of the advantages of Linux without needing to run a virtual machine or dual boot.

WSL is available on Windows 10 version 2004 and higher (Build 19041 and higher) and Windows 11.

<div class="lesson-note">
<h4>WSL and Linux instructions</h4>
Because WSL is a full fledged Linux distrubtion, almost everything that the curriculum teaches about Linux is also applicable to WSL. In future lessons whenever there are instructions that differ by OS you should follow the Linux instructions, unless the lesson includes WSL specific instructions.
</div>

### Step 1: Installations

#### Step 1.1: WSL and Hyper-V

If you've previously used another software to run a virtual machine, such as Oracle VirtualBox, you might have turned off Hyper-V to improve performance of the virtual machine.

Hyper-V is required to get WSL to work however, so in order to use it you'll first have to re enable Hyper-V, which may interfere with existing installations.

- Search for Control Panel in your applications, and open it
- Select **Programs**
- Select **Turn Windows Features on or off** (under the Programs and Features header)
- Select **Hyper-V**, toggle the checkbox to checked, and click **OK**
- When prompted, restart your computer

#### Step 1.2: Installing WSL

- Open PowerShell in administrator mode by searching for it in your applications, right clicking, and then selecting run as administrator
- Enter the following command

~~~powershell
wsl --install
~~~

- After a few minutes you'll be prompted to enter a new username. This username should be lowercase, but can otherwise be whatever suits you. You'll also need to enter a new password.

#### Step 1.3.1: Install Windows Terminal (Windows 10 only)

Windows Terminal is an terminal application that lets you more easily customize and run terminals, as well as supporting multiple tabs which can each run their own different terminals.

- Follow [Microsoft's guide](https://learn.microsoft.com/en-us/windows/terminal/install) to install Windows Terminal.

#### Step 1.3.2: Setting WSL as default (Optional)

Unless you are regularly using other terminals on your computer we recommend that you set WSL as the default terminal program when you open Windows Terminal. You can follow the [section on setting a default profile](https://learn.microsoft.com/en-us/windows/terminal/install#set-your-default-terminal-application) in the guide above to set it to Ubuntu.

### Step 2 Opening WSL

On Windows there are two primary ways to open WSL: either via the terminal or via the app icon.

- If you set Windows Terminal to open a Ubuntu terminal by default you can start a new WSL session by simply opening the terminal app.
- If you search for Ubuntu in the application search bar you should see a application titled Ubuntu; simply open it to start a new terminal session.

<div class="lesson-note lesson-note--warning">
When opening WSL ensure that you do not see /mnt/c at the start of the line. /mnt/c is where your Windows installation lives when working within WSL, and messing around there can have unintended consequences
</div>

</details>

### 2: Google Chrome Installation
=======
### 2: Google Chrome installation
>>>>>>> 1a2f5b4b

#### Why Google Chrome?

Because our lessons use Google Chrome, and Chrome/Chromium are overwhelmingly used by developers and consumers, the recommendations we make are very intentional.
Look at this [usage share of web browsers](https://en.wikipedia.org/wiki/Usage_share_of_web_browsers#Summary_tables) and see what other folks are using the most.

Choose your Operating System:

<details markdown="block">
<summary class="dropDown-header">Linux</summary>

#### Step 1: Download Google Chrome

- Open your **Terminal**
- Run the following command to download latest **Google Chrome** `.deb` package

~~~bash
wget https://dl.google.com/linux/direct/google-chrome-stable_current_amd64.deb
~~~

#### Step 2: Install Google Chrome

- Enter the following command in your terminal to install **Google Chrome** `.deb` package

  ~~~bash
  sudo apt install ./google-chrome-stable_current_amd64.deb
  ~~~

- Enter your password, if needed

_(**note**: You might see a notice starting with `N: Download is performed unsandboxed (...)`. You don't need to worry about it. [Read this reddit post for more information.](https://www.reddit.com/r/linux4noobs/comments/ux6cwx/comment/i9x2twx/))_

#### Step 3: Delete the installer file

~~~bash
rm google-chrome-stable_current_amd64.deb
~~~

#### Step 4: Using Google Chrome

You can start chrome in two ways,

- Click **Google Chrome** from the Applications menu
- **Or**, use the `google-chrome` command from the terminal

~~~bash
google-chrome
~~~

_(**note**: Chrome is going to use this terminal to output various messages and won't let you run other commands. Don't worry about those messages. If you want to use the same terminal that you run Chrome in for other commands, use `google-chrome &` instead.)_

</details>

<details markdown="block">
<summary class="dropDown-header">MacOS</summary>

#### Step 1: Download Google Chrome

- Visit [Google Chrome download page](https://www.google.com/chrome/)
- Click **Download Chrome for Mac**

#### Step 2: Install Google Chrome

- Open the **Downloads** folder
- Double click the file **googlechrome.dmg**
- Drag the Google Chrome icon to the **Applications** folder icon

#### Step 3: Delete the Installer File

- Open **Finder**
- Click the **arrow** next to Google Chrome in the sidebar
- Go to the **Downloads** folder
- Drag **googlechrome.dmg** to the trash

#### Step 4: Using Google Chrome

- Go to your **Applications** folder
- Double click **Google Chrome**

</details>

<details markdown="block">
<summary class="dropDown-header">WSL</summary>

#### Step 1: Download Google Chrome

- Visit [Google Chrome download page](https://www.google.com/chrome/)
- Click **Download Chrome**

#### Step 2: Install Google Chrome

- Open the **Downloads** folder
- Double click the file **ChromeSetup.exe**

#### Step 3: Delete the installer file

- Open the **Downloads** folder
- Drag **ChromeSetup.exe** to the trash

#### Step 4: Using Google Chrome

- Search for **Google Chrome** in your applications
- Double click **Google Chrome**

</details>

### Additional resources

This section contains helpful links to related content. It isn’t required, so consider it supplemental.

- It looks like this lesson doesn't have any additional resources yet. Help us expand this section by contributing to our curriculum.<|MERGE_RESOLUTION|>--- conflicted
+++ resolved
@@ -2,16 +2,9 @@
 
 If you are already using **MacOS**, **Ubuntu**, or [an official flavor of Ubuntu](https://wiki.ubuntu.com/UbuntuFlavors) as your operating system and have **Google Chrome** as an installed browser, you can skip this lesson. Otherwise, click on the small arrow to the left of the method you would like to use below to expand that section, and then follow the installation instructions.
 
-<<<<<<< HEAD
-<div class="lesson-note" markdown="1">
-
-We can only support the operating systems indicated above. Our instructions have been tested with MacOS, Ubuntu, and official flavors of Ubuntu. We do not recommend installing an OS that is only based on Ubuntu (like Mint, Pop!\_OS, ElementaryOS, etc).
-=======
 <div class="lesson-note lesson-note--warning" markdown="1">
 <h4>Be mindful of the OS you are using</h4>
 We can only support the operating systems indicated above. Our instructions have been tested with MacOS, Ubuntu, and official flavors of Ubuntu. We do not recommend installing an OS that is only based on Ubuntu (like Mint, Pop!_OS, ElementaryOS, etc).
->>>>>>> 1a2f5b4b
-
 </div>
 
 ### 1: OS installation
@@ -99,12 +92,7 @@
 
 Now, you want to leave all the settings as they are besides the **Disk Size**, we recommend giving the VM **at least 30GB** of space. Reminder that this disk will be created in the folder that you've specified on the very first step of the VM creation process but nonetheless, the disk can be moved and resized in the future if needed.
 
-<<<<<<< HEAD
-#### Step 2.2.4: Begin the Unattended Installation
-=======
-
 #### Step 2.2.4: Begin the unattended installation
->>>>>>> 1a2f5b4b
 
 Click **Next** to be taken to a **Summary** page, on which you can simply click **Finish** to begin the process of unattended installation. The neat thing about it? It installs the OS and GuestAdditions on its own, without your input! Just let it do its own thing, you will know it is finished when you will see a login screen like this one in the **Preview** section:
 
@@ -169,18 +157,6 @@
 
 Here are some tips to help you get started in a virtual environment:
 
-<<<<<<< HEAD
-- Enable the toolbar in your VM settings - there are useful options there that you might want to play around with, especially the ones concerning full screen or multiple displays. To do so, click on **Settings** and then navigate to **User Interface** and finally tick **Show at Top of Screen**.
-  ![It's a good idea to look around the settings overall to get a feel of what's possible.](https://cdn.statically.io/gh/TheOdinProject/curriculum/96d534641514fe4d62aabe2919fac3c52cb286e7/foundations/installations/installations/imgs/16_toolbar.png)
-- All your work should happen in the VM. You will install everything you need for coding, including your text editor, language environments and various tools inside the VM. The Xubuntu installation inside of your VM also comes with a web browser pre-installed but we'll be installing Chrome shortly.
-- To install software on your VM, you will follow the Linux (Ubuntu) installation instructions from inside the Xubuntu VM.
-- You might need to take screenshots when asking for help on our Discord, here's how depending on where you use it:
-  - **Inside the VM:** you can use <kbd>Shift + PrtSrc</kbd> to take screenshots of portion of your screen. Alternatively, you can click the **Whisker Menu** and type in **Screenshot**, in which you can choose to take a screenshot of your entire screen, the current window you are on or to select a certain area to capture.
-  - **On your host (Windows):** you can use a shortcut of the Host Key (<kbd>Right Ctrl + E</kbd>) or click **View -> Take Screenshot** for a full screenshot. A different way would be unfocusing your VM window by clicking outside of it and then using the regular Windows shortcut of <kbd>Windows key + Shift + S</kbd> to take screenshots of portion of your screen.
-- **Remember:** all of the development that you'll do related to TOP should be done in the VM.
-- We recommend going full screen (**View -> Full-screen Mode**) and forgetting about your host OS (Windows). For best performance, close all programs inside of your host OS when running your VM.
-- If you added additional monitors in the **Display** tab of your VM settings, with the VM running, clicking **View -> Virtual Screen 2 -> Enable**. You can run fullscreen with multiple monitors, but it may ask for more **Video Memory**, which you should have increased when adding more monitors. **Make sure you enable your Virtual Screens in windowed mode before going fullscreen, otherwise they won't work.** Upon exiting fullscreen, your secondary display may close. You can reopen it with these instructions.
-=======
 -   Enable the toolbar in your VM settings - there are useful options there that you might want to play around with, especially the ones concerning full screen or multiple displays. To do so, click on **Settings** and then navigate to **User Interface** and finally tick **Show at Top of Screen**.
     ![It's a good idea to look around the settings overall to get a feel of what's possible.](https://cdn.statically.io/gh/TheOdinProject/curriculum/96d534641514fe4d62aabe2919fac3c52cb286e7/foundations/installations/installations/imgs/16_toolbar.png)
 -   All your work should happen in the VM. You will install everything you need for coding, including your text editor, language environments and various tools inside the VM. The Xubuntu installation inside of your VM also comes with a web browser pre-installed but we'll be installing Chrome shortly.
@@ -192,8 +168,6 @@
 -   We recommend going full screen (**View -> Full-screen Mode**) and forgetting about your host OS (Windows). For best performance, close all programs inside of your host OS when running your VM.
 -   If you added additional monitors in the **Display** tab of your VM settings, with the VM running, clicking **View -> Virtual Screen 2 -> Enable**. You can run fullscreen with multiple monitors, but it may ask for more **Video Memory**, which you should have increased when adding more monitors. **Make sure you enable your Virtual Screens in windowed mode before going fullscreen, otherwise they won't work.** Upon exiting fullscreen, your secondary display may close. You can reopen it with these instructions.
 
->>>>>>> 1a2f5b4b
-
 #### Frequent issues/questions:
 
 - If upon trying to start the VM you only get a black screen, close and `power off` the VM, click **Settings -> Display** and make sure **Enable 3D Acceleration** is UNCHECKED, and Video memory is set to **AT LEAST 128MB**.
@@ -290,7 +264,6 @@
 
 </details>
 
-<<<<<<< HEAD
 <details markdown="block">
 <summary class="dropDown-header">WSL</summary>
 
@@ -351,10 +324,7 @@
 
 </details>
 
-### 2: Google Chrome Installation
-=======
 ### 2: Google Chrome installation
->>>>>>> 1a2f5b4b
 
 #### Why Google Chrome?
 
