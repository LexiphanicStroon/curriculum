--- conflicted
+++ resolved
@@ -163,11 +163,7 @@
 Here are some tips to help you get started in a virtual environment:
 
 - Enable the toolbar in your VM settings - there are useful options there that you might want to play around with, especially the ones concerning full screen or multiple displays. To do so, click on **Settings** and then navigate to **User Interface** and finally tick **Show at Top of Screen**.
-<<<<<<< HEAD
-  ![It's a good idea to look around the settings overall to get a feel of what's possible.](https://cdn.statically.io/gh/TheOdinProject/curriculum/96d534641514fe4d62aabe2919fac3c52cb286e7/foundations/installations/installations/imgs/16_toolbar.png)
-=======
     ![It's a good idea to look around the settings overall to get a feel of what's possible.](https://cdn.statically.io/gh/TheOdinProject/curriculum/96d534641514fe4d62aabe2919fac3c52cb286e7/foundations/installations/installations/imgs/16_toolbar.png)
->>>>>>> 2e6d02b3
 - All your work should happen in the VM. You will install everything you need for coding, including your text editor, language environments and various tools inside the VM. The Xubuntu installation inside of your VM also comes with a web browser pre-installed but we'll be installing Chrome shortly.
 - To install software on your VM, you will follow the Linux (Ubuntu) installation instructions from inside the Xubuntu VM.
 - You might need to take screenshots when asking for help on our Discord, here's how depending on where you use it:
@@ -176,10 +172,6 @@
 - **Remember:** all of the development that you'll do related to TOP should be done in the VM.
 - We recommend going full screen (**View -> Full-screen Mode**) and forgetting about your host OS (Windows). For best performance, close all programs inside of your host OS when running your VM.
 - If you added additional monitors in the **Display** tab of your VM settings, with the VM running, clicking **View -> Virtual Screen 2 -> Enable**. You can run fullscreen with multiple monitors, but it may ask for more **Video Memory**, which you should have increased when adding more monitors. **Make sure you enable your Virtual Screens in windowed mode before going fullscreen, otherwise they won't work.** Upon exiting fullscreen, your secondary display may close. You can reopen it with these instructions.
-<<<<<<< HEAD
-=======
-
->>>>>>> 2e6d02b3
 
 #### Frequent issues/questions:
 
@@ -191,11 +183,7 @@
   - Make sure your processors are set to only 2 and the Memory you've given your VM is at most half of your total RAM but at least 2GB. If you can't spare the 2GB, dual boot.
   - If videos lag in the VM, make sure to max out Video Memory to whatever you can or alternatively play them on your Windows if your machine can handle it. Disable 3D Acceleration if you have it enabled.
   - Do look out for the <img src="https://cdn.statically.io/gh/TheOdinProject/curriculum/96d534641514fe4d62aabe2919fac3c52cb286e7/foundations/installations/installations/imgs/17_turtle.png" alt="Icon with a green turtle and a V" style="display: inline; margin: auto;"> icon in bottom right of your VM window, if you have it, here's a [VirtualBox forum thread on how to get rid of it](https://forums.virtualbox.org/viewtopic.php?f=25&t=99390). You want to have the <img src="https://cdn.statically.io/gh/TheOdinProject/curriculum/96d534641514fe4d62aabe2919fac3c52cb286e7/foundations/installations/installations/imgs/18_vboxV.png" alt="Icon of a chip with a V" style="display: inline; margin: auto;"> icon instead. If you don't see a <img src="https://cdn.statically.io/gh/TheOdinProject/curriculum/96d534641514fe4d62aabe2919fac3c52cb286e7/foundations/installations/installations/imgs/17_turtle.png" alt="Icon with a green turtle and a V" style="display: inline; margin: auto;"> or a <img src="https://cdn.statically.io/gh/TheOdinProject/curriculum/96d534641514fe4d62aabe2919fac3c52cb286e7/foundations/installations/installations/imgs/18_vboxV.png" alt="Icon of a chip with a V" style="display: inline; margin: auto;"> in bottom right, you have to exit full screen mode to see them.
-<<<<<<< HEAD
-- If your performance is still lacking, go for a dual boot as this will make sure you're using all of your specs for one OS only, thus improving your experience significantly.
-=======
   - If your performance is still lacking, go for a dual boot as this will make sure you're using all of your specs for one OS only, thus improving your experience significantly.
->>>>>>> 2e6d02b3
 - If your scroll wheel behaves oddly in Google Chrome and you have gone through VM performance tips to make sure your VM is working as intended, look into `imwheel`: [see these AskUbuntu instructions for more information](https://askubuntu.com/a/621140). If you have VSCode installed, use that instead of `gedit`, otherwise install it with `sudo apt install gedit` - if you install it with `snap`, it won't let you save the file. To make sure `imwheel` works every startup, you need to click the whisker <img src="https://cdn.statically.io/gh/TheOdinProject/curriculum/96d534641514fe4d62aabe2919fac3c52cb286e7/foundations/installations/installations/imgs/00_whisker_icon.png" alt="The blue-white rodent Whisker Menu Icon" style="display: inline; margin: auto;"> , type `Session` and click on `Session and Startup` that shows up, go to `Application Autostart`, click `Add` and put it `imwheel` for `Name` and `imwheel -b "4 5` for `Command`. Click `OK` and you should be all set.
 
 ### Step 5: Safely shutting down your VM
@@ -272,17 +260,10 @@
 
 With the recent addition of being able to run a Linux terminal, the ChromeOS platform has been opened up to the ability to install native Linux applications. If you wish to use your Chromebook to complete The Odin Project, you will need to ensure you meet a couple requirements:
 
-<<<<<<< HEAD
-1.  You have a supported Chromebook:
-    - [Official Chromebooks](https://www.chromium.org/chromium-os/chrome-os-systems-supporting-linux)
-    - [ChromeOS Flex Chromebooks](https://support.google.com/chromeosflex/answer/11513094)
-2.  You can install Linux by following [these instructions](https://support.google.com/chromebook/answer/9145439?hl=en)
-=======
 1. You have a supported Chromebook:
    - [Official Chromebooks](https://www.chromium.org/chromium-os/chrome-os-systems-supporting-linux)
    - [ChromeOS Flex Chromebooks](https://support.google.com/chromeosflex/answer/11513094)
 2. You can install Linux by following [these instructions](https://support.google.com/chromebook/answer/9145439?hl=en)
->>>>>>> 2e6d02b3
 
 Once you have successfully met both of these requirements, you should be able to follow along with the Linux instructions throughout the entire curriculum.
 
@@ -370,33 +351,19 @@
 #### Step 1: Download Google Chrome
 
 - Open your **Terminal**
-<<<<<<< HEAD
-- Run the following command to download latest **Google Chrome** `.deb` package:
-
-  ~~~bash
-  wget https://dl.google.com/linux/direct/google-chrome-stable_current_amd64.deb
-  ~~~
-=======
 - Run the following command to download latest **Google Chrome** `.deb` package
 
 ```bash
 wget https://dl.google.com/linux/direct/google-chrome-stable_current_amd64.deb
 ```
->>>>>>> 2e6d02b3
 
 #### Step 2: Install Google Chrome
 
 - Enter the following command in your terminal to install **Google Chrome** `.deb` package
 
-<<<<<<< HEAD
-  ~~~bash
-  sudo apt install ./google-chrome-stable_current_amd64.deb
-  ~~~
-=======
     ```bash
     sudo apt install ./google-chrome-stable_current_amd64.deb
     ```
->>>>>>> 2e6d02b3
 
 - Enter your password, if needed
 
@@ -416,21 +383,12 @@
 
 You can start chrome in two ways:
 
-<<<<<<< HEAD
-- Click **Google Chrome** from the Applications menu.
-- **Or**, use the `google-chrome` command from the terminal:
-
-  ~~~bash
-  google-chrome
-  ~~~
-=======
 - Click **Google Chrome** from the Applications menu
 - **Or**, use the `google-chrome` command from the terminal
 
 ```bash
 google-chrome
 ```
->>>>>>> 2e6d02b3
 
 <div class="lesson-note lesson-note--tip" markdown="1">
 
@@ -445,53 +403,6 @@
 
 #### Step 1: Download Google Chrome
 
-<<<<<<< HEAD
-- Visit [Google Chrome download page](https://www.google.com/chrome/).
-- Click **Download Chrome for Mac**.
-
-#### Step 2: Install Google Chrome
-
-- Open the **Downloads** folder.
-- Double click the file **googlechrome.dmg**.
-- Drag the Google Chrome icon to the **Applications** folder icon.
-
-#### Step 3: Delete the Installer File
-
-- Open **Finder**.
-- Click the **arrow** next to Google Chrome in the sidebar.
-- Go to the **Downloads** folder.
-- Drag **googlechrome.dmg** to the trash.
-
-#### Step 4: Using Google Chrome
-
-- Go to your **Applications** folder.
-- Double click **Google Chrome**.
-
-</details>
-
-<details markdown="block">
-<summary class="dropDown-header">WSL2</summary>
-
-#### Step 1: Download Google Chrome
-
-- Visit [Google Chrome download page](https://www.google.com/chrome/).
-- Click **Download Chrome**.
-
-#### Step 2: Install Google Chrome
-
-- Open the **Downloads** folder.
-- Double click the file **ChromeSetup.exe**.
-
-#### Step 3: Delete the installer file
-
-- Open the **Downloads** folder.
-- Drag **ChromeSetup.exe** to the trash.
-
-#### Step 4: Using Google Chrome
-
-- Search for **Google Chrome** in your applications.
-- Double click **Google Chrome**.
-=======
 - Visit [Google Chrome download page](https://www.google.com/chrome/)
 - Click **Download Chrome for Mac**
 
@@ -512,7 +423,31 @@
 
 - Go to your **Applications** folder
 - Double click **Google Chrome**
->>>>>>> 2e6d02b3
+
+</details>
+
+<details markdown="block">
+<summary class="dropDown-header">WSL2</summary>
+
+#### Step 1: Download Google Chrome
+
+- Visit [Google Chrome download page](https://www.google.com/chrome/).
+- Click **Download Chrome**.
+
+#### Step 2: Install Google Chrome
+
+- Open the **Downloads** folder.
+- Double click the file **ChromeSetup.exe**.
+
+#### Step 3: Delete the installer file
+
+- Open the **Downloads** folder.
+- Drag **ChromeSetup.exe** to the trash.
+
+#### Step 4: Using Google Chrome
+
+- Search for **Google Chrome** in your applications.
+- Double click **Google Chrome**.
 
 </details>
 
