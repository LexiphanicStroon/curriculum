--- conflicted
+++ resolved
@@ -25,13 +25,8 @@
 
 #### Step 1: Download VSCode
 
-<<<<<<< HEAD
-- Open your **Terminal**
+- Open your **Terminal**.
 - Run the following command to download the latest **VSCode** `.deb` package:
-=======
-- Open your **Terminal**.
-- Run the following command to download the latest **VSCode** `.deb` package.
->>>>>>> 92787d20
 
   ~~~bash
   wget -O code-latest.deb 'https://code.visualstudio.com/sha/download?build=stable&os=linux-deb-x64'
@@ -39,21 +34,13 @@
 
 #### Step 2: Install VSCode
 
-<<<<<<< HEAD
 - Enter the following command in your terminal to install the **VSCode** `.deb` package:
-=======
-- Enter the following command in your terminal to install the **VSCode** `.deb` package.
->>>>>>> 92787d20
 
   ~~~bash
   sudo apt install ./code-latest.deb
   ~~~
 
-<<<<<<< HEAD
-- If prompted, enter your password
-=======
 - If prompted, enter your password.
->>>>>>> 92787d20
 
 <div class="lesson-note lesson-note--tip" markdown="1">
 
@@ -103,7 +90,6 @@
 
 - Go to your **Applications** folder.
 - Double click **Visual Studio Code**.
-<<<<<<< HEAD
 
 </details>
 
@@ -136,8 +122,7 @@
   ~~~
 
 - After a few moments a new VSCode window should open, and VSCode should provide a notification that its opening in WSL.
-=======
->>>>>>> 92787d20
+
 
 </details>
 
