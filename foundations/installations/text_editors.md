### Introduction

A text editor is by far the most used developer tool regardless of what type of developer you are. A good text editor can help you write better code with real-time code checking, syntax highlighting, and automatic formatting.

### Why can't I use Microsoft Word?

Rich text editors, such as Microsoft Word and Libre-Office Writer, are great for writing a paper, but the features that make them good at creating nicely formatted documents make them unsuitable for writing code. A document created with these rich text editors has more than just text embedded in the file. These files also contain information on how to display the text on the screen and data on how to display graphics embedded into the document. In contrast, plain text editors, such as VSCode and Sublime, don't save any additional information. Saving only the text allows other programs, like Ruby's interpreter, to read and execute the file as code.

### Code editors

You can think of code editors as specialized web development tools. They are highly customizable and offer many features that will make your life easier. There is nothing worse than spending 2 hours trying to figure out why your program isn't working only to realize that you missed a closing bracket. Plugins, syntax highlighting, auto-closing of brackets and braces, and linting are just a few of the benefits of using a code editor. There are many text editors out there to choose from, but we suggest starting with Visual Studio Code.

**Visual Studio Code**, or just VSCode as it's commonly referred to, is an excellent free code editor. It has outstanding add-on support and great Git integration. VSCode is the most popular code editor among Odin's students and moderators, so support is easy to find in the community.

Which editor you use is generally a matter of preference, but for the purposes of this course, we are going to assume you're using VSCode, mainly because it's free, it's easy to use, and it works pretty much the same on every operating system. Keep in mind that this means you will not be able to get help if you are using a different text editor other than VSCode for the curriculum.

As a reminder, if you're using a **virtual machine**, you should install VSCode **on your VM**. You're welcome to also install it on your host (i.e., your Windows main OS), but you'll want to be sure that you have this critical tool inside your VM.

### VSCode installation

Choose your Operating System:

<details markdown="block">
<summary class="dropDown-header">Linux</summary>

#### Step 1: Download VSCode

- Open your **Terminal**
- Run the following command to download the latest **VSCode** `.deb` package:

  ~~~bash
  wget -O code-latest.deb 'https://code.visualstudio.com/sha/download?build=stable&os=linux-deb-x64'
  ~~~

#### Step 2: Install VSCode

- Enter the following command in your terminal to install the **VSCode** `.deb` package:

  ~~~bash
  sudo apt install ./code-latest.deb
  ~~~

- If prompted, enter your password

<<<<<<< HEAD
_(**note**: You might see a notice starting with `N: Download is performed unsandboxed (...)`. You don't need to worry about it. [Read this reddit post for more information.](https://www.reddit.com/r/linux4noobs/comments/ux6cwx/comment/i9x2twx/))_
=======
<div class="lesson-note lesson-note--tip" markdown="1">

You might see a notice starting with `N: Download is performed unsandboxed (...)`. You don't need to worry about it. [Read this reddit post for more information.](https://www.reddit.com/r/linux4noobs/comments/ux6cwx/comment/i9x2twx/))_

</div>
>>>>>>> 06dd3144

#### Step 3: Delete the installer file

~~~bash
rm code-latest.deb
~~~

#### Step 4: Using VSCode

You can start VSCode in two ways,

- Click **Visual Studio Code** from the Applications menu.
- **Or**, use the `code` command from the terminal.

  ~~~bash
  code
  ~~~

</details>

<details markdown="block">
<summary class="dropDown-header">MacOS</summary>

#### Step 1: Download VSCode

- Click [this link](https://code.visualstudio.com/sha/download?build=stable&os=darwin-universal) to automatically download the latest VSCode installer .zip file.

#### Step 2: Install VSCode

- Open the **Downloads** folder.
- Double click the file **VSCode-darwin-universal.zip**.
- Drag the **Visual Studio Code.app** icon to the **Applications** folder icon.

#### Step 3: Delete the installer file

- Open **Finder**.
- Go to the **Downloads** folder.
- Drag **VSCode-darwin-universal.zip** to the trash.

#### Step 4: Using VSCode

- Go to your **Applications** folder.
- Double click **Visual Studio Code**.

</details>

<details markdown="block">
<summary class="dropDown-header">WSL</summary>

#### Step 1: Install VSCode

- Follow the instructions for [Visual Studio Code on Windows](https://code.visualstudio.com/docs/setup/windows) to install VSCode.

#### Step 2: Delete the installer file

- Open **File Explorer**.
- Go to the **Downloads** folder.
- Drag **VSCodeUserSetup-{version}.exe** to the trash.

#### Step 4: Install WSL Extension

- Open Visual Studio Code.
- Navigate to the extensions tab.
- Find and install the [WSL extension](https://marketplace.visualstudio.com/items?itemName=ms-vscode-remote.remote-wsl).

#### Step 5: Ensure that WSL can correctly open VSCode

- Open a new WSL terminal.
- Run the following command to open a new VSCode window.

  ~~~bash
  code
  ~~~

- After a few moments a new VSCode window should open, and VSCode should provide a notification that its opening in WSL.

</details>

### Assignment

<div class="lesson-content__panel" markdown="1">

1. Familiarizing yourself with VSCode will allow you to save time and become more productive. By watching this [VSCode Tutorial for Beginners](https://youtu.be/ORrELERGIHs?t=103) video, you'll get an idea of all the features VSCode has to offer. Don't worry about actually coding along, just watch for the way that VSCode is used throughout the video.
</div>

### Additional resources

This section contains helpful links to related content. It isn’t required, so consider it supplemental.

- [VSCode docs](https://code.visualstudio.com/docs) are a great place to refer to for any of your queries related to VSCode.
- These handy little PDFs on VSCode's [shortcuts for linux](https://go.microsoft.com/fwlink/?linkid=832144) and [shortcuts for macOS](https://go.microsoft.com/fwlink/?linkid=832143) are a great resource to help make your VSCode experience smoother and more efficient.<|MERGE_RESOLUTION|>--- conflicted
+++ resolved
@@ -42,15 +42,11 @@
 
 - If prompted, enter your password
 
-<<<<<<< HEAD
-_(**note**: You might see a notice starting with `N: Download is performed unsandboxed (...)`. You don't need to worry about it. [Read this reddit post for more information.](https://www.reddit.com/r/linux4noobs/comments/ux6cwx/comment/i9x2twx/))_
-=======
 <div class="lesson-note lesson-note--tip" markdown="1">
 
 You might see a notice starting with `N: Download is performed unsandboxed (...)`. You don't need to worry about it. [Read this reddit post for more information.](https://www.reddit.com/r/linux4noobs/comments/ux6cwx/comment/i9x2twx/))_
 
 </div>
->>>>>>> 06dd3144
 
 #### Step 3: Delete the installer file
 
