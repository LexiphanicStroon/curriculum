--- conflicted
+++ resolved
@@ -82,11 +82,7 @@
 1. Run `brew doctor`
 2. You will see an output like the one below. NOTE: The actual output of `brew doctor` may vary based on the version of MacOS you're running, and any other issues you may have with your own installation. Ultimately, you must run each command line snippet that Homebrew provides after running `brew doctor` to repair your installation of Homebrew, including `brew cleanup` at the end.
 ![Screen_Shot_2021-02-11_at_8 06 38_PM](https://cdn.statically.io/gh/TheOdinProject/curriculum/284f0cdc998be7e4751e29e8458323ad5d320303/foundations/installations/setting_up_git/imgs/00.png)
-<<<<<<< HEAD
-4. Run `brew install git`, **open a new terminal window**, and then check your version of Git, which should now be the latest.
-=======
 3. Run `brew install git`, **open a new terminal window**, and then check your version of Git, which should now be the latest.
->>>>>>> 2b088445
 
 </details>
 
