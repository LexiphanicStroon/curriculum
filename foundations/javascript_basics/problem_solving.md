### Introduction
Before we start digging into some pretty nifty JavaScript, we need to begin talking about *problem solving*: the most important skill a developer needs.

Problem solving is the core thing software developers do. The programming languages and tools they use are secondary to this fundamental skill.

V. Anton Spraul defines problem solving in programming as:

> "Problem solving is writing an original program that performs a particular set of tasks and meets all stated constraints."
- Think Like a Programmer

The set of tasks can range from solving small coding exercises all the way up to building a social network site like Facebook or a search engine like Google. Each problem has its own set of constraints, for example, high performance and scalability may not matter too much in a coding exercise but it will be vital in apps like Google that need to service billions of search queries each day.

New programmers often find problem solving the hardest skill to build. It's not uncommon for budding programmers to breeze through learning syntax and programming concepts, yet when trying to code something on their own, they find themselves staring blankly at their text editor not knowing where to start. 

The best way to improve your problem solving ability is by building experience by making lots and lots of programs. The more practice you have the better you'll be prepared to solve real world problems.

In this lesson we will walk through a few techniques that can be used to help with the problem solving process.

### Learning Outcomes
By the end of this lesson, you should be able to do the following:

* Explain the three steps in the problem solving process.
* Explain what pseudo code is and be able to use it to solve problems.
* Be able to break a problem down into subproblems.

### Understand the Problem
<span id="problem-solving-stages"></span>
The first step to solving a problem is understanding exactly what the problem is.<span id="important-understand-problem"> If you don't understand the problem you won't know when you've successfully solved it and may waste a lot of time on a wrong solution</span>.

<span id="help-understand-problem">To gain clarity and understanding of the problem, write it down on paper, reword it in plain English until it makes sense to you, and draw diagrams if that helps. When you can explain the problem to someone else in plain English, you understand it.</span>

### Plan
Now that you know what you're aiming to solve, don't jump into coding just yet. It's time to plan out how you're going to solve it first.
<span id="planning-stage"></span>
Some of the questions you should answer at this stage of the process:

* Does your program have a user interface? What will it look like? What functionality will the interface have? Sketch this out on paper.
* What inputs will your program have? Will the user enter data or will you get input from somewhere else?
* What's the desired output?
* Given your inputs, what are the steps necessary to return the desired output?

The last question is where you will write out an algorithm to solve the problem. <span id="algorithm">You can think of an algorithm as a recipe for solving a particular problem. It defines the steps that need to be taken by the computer to solve a problem in pseudo code.</span>
<<<<<<< HEAD
</span>
### Pseudo Code
=======

#### Pseudo Code
>>>>>>> cdfbb569
<span id="pseudo">Pseudo code is writing out the logic for your program in natural language instead of code. It helps you slow down and think through the steps your program will have to go through to solve the problem.</span>

Here's an example of what the pseudo code for a simple program that prints all numbers up to an inputted number might look like:

~~~
When the user inputs a number
Initialize a counter variable and set its value to zero
While counter is smaller than user inputted number increment the counter by one
Print the value of the counter variable
~~~

This is a very simple program to demonstrate how pseudo code looks. There will be more examples of pseudo code included in the assignments.

### Divide and Conquer
From your planning, you should have identified some subproblems of the big problem you’re solving. Each of the steps in the algorithm we wrote out in the last section are subproblems. Pick the smallest or simplest one and start there with coding.

It's important to remember that you might not know all the steps that you might need up front, so your algorithm may be incomplete -— this is fine. Getting started with and solving one of the subproblems you have identified in the planning stage often reveals the next subproblem you can work on. Or, if you already know the next subproblem, it’s often simpler with the first subproblem solved.

Many beginners try to solve the big problem in one go. **Don’t do this**. <span id="breaking-problem">If the problem is sufficiently complex, you’ll get yourself tied in knots and make life a lot harder for yourself. Decomposing problems into smaller and easier to solve subproblems is a much better approach. Decomposition is the main way to deal with complexity, making problems easier and more approachable to solve and understand.</span>

In short, break the big problem down and solve each of the smaller problems until you've solved the big problem.

### Solving Fizz Buzz
To demonstrate this workflow in action, let's solve a common programming exercise: [FizzBuzz](https://en.wikipedia.org/wiki/Fizz_buzz).

#### Understanding The Problem
> Write a program that takes a user's input and prints the numbers from one to the number the user entered. However, for multiples of three print `Fizz` instead of the number and for the multiples of five print `Buzz`. For numbers which are multiples of both three and five print `FizzBuzz`.

This is the big picture problem we will be solving. It's pretty simple so we may not need to reword it. But we can always make it clearer by rewording it.

Write a program that allows the user to enter a number, print each number between one and the number the user entered, but for numbers that divide by three without a remainder print `Fizz` instead. For numbers that divide by 5 without a remainder print `Buzz` and finally for numbers that divide by both three and five without a remainder print `FizzBuzz`.

#### Plan
Does your program have an interface? What will it look like?
Our FizzBuzz solution will be a command line program, so we don't need an interface. The only user interaction will be allowing users to enter a number.

What inputs will your program have? Will the user enter data or will you get input from somewhere else?
The user will enter a number from the command line.

What's the desired output?
The desired output is a list of numbers from 1 to the number the user entered. But each number that is divisible by 3 will output `Fizz`, each number that is divisible by 5 will output `Buzz` and each number that is divisible by both 3 and 5 will output `FizzBuzz`.

Given your inputs, what are the steps necessary to return the desired output?
The algorithm in pseudo code for this problem:

~~~
When a user inputs a number
Loop from 1 to the entered number
If the current number is divisible by 3 then print "Fizz"
If the current number is divisible by 5 then print "Buzz"
If the current number is divisible by 3 and 5 then print "FizzBuzz"
Otherwise print the current number
~~~

#### Divide and Conquer (Implement)
As we can see from the algorithm we developed, the first subproblem we can solve is getting input from the user. So let's start there and verify it works by printing the entered number.

With JavaScript, we'll use the "prompt" method.

~~~javascript
let answer = parseInt(prompt("Please enter the number you would like to FizzBuzz up to: "));
~~~

The above code should create a little popup box that asks the user for a number. The input we get back will be stored in our variable `answer`. **Note**: We wrapped the prompt call in a `parseInt` function so that a number is returned from the user's input.

With that done, let's move on to the next subproblem: "Loop from 1 to the entered number". There are many ways to do this in JavaScript. One of the common ways - that you actually see in many other languages like Java, C++, and Ruby - is with the for-loop:

~~~javascript
let answer = parseInt(prompt("Please enter the number you would like to FizzBuzz up to: "));

for (let i = 1; i <= answer; i++) {
  console.log(i);
}
~~~

If you haven't seen this before and it looks strange, it's actually straightforward. We declare a variable `i` and assign it 1: the initial value of the variable `i` in our loop (**NOTE**: Most of the time, programmers find themselves looping from 0. Due to the needs of our program, we're starting from 1). The second clause, `i <= answer` is our condition. We want to loop until `i` is greater than `answer`. The third clause, `i++`, tells our loop to increment `i` by 1 every iteration. As a result, if the user inputs 10, this loop would print numbers 1 - 10 to the console.

With that working, let's move on to the next problem: If the current number is divisible by 3, then print `Fizz`.

~~~javascript
let answer = parseInt(prompt("Please enter the number you would like to FizzBuzz up to: "));

for (let i = 1; i <= answer; i++) {
  if (i % 3 === 0) {
    console.log("Fizz");
  } else {
    console.log(i);
  }
}
~~~

We are using the modulus operator (`%`) here to divide the current number by three. If you recall from a previous lesson, the modulus operator returns the remainder of a division. So if a remainder of 0 is returned from the division, it means the `current` number is divisible by 3.

After this change the program will now output this when you run it and the user inputs 10:

~~~bash
1
2
Fizz
4
5
Fizz
7
8
Fizz
10
~~~

The program is starting to take shape. The final few subproblems should be easy to solve as the basic structure is in place and they are just different variations of the condition we've already got in place. Let's tackle the next one: If the current number is divisible by 5 then print `Buzz`.

~~~javascript
let answer = parseInt(prompt("Please enter the number you would like to FizzBuzz up to: "));

for (let i = 1; i <= answer; i++) {
  if (i % 3 === 0) {
    console.log("Fizz");
  } else if (i % 5 === 0) {
    console.log("Buzz");
  } else {
    console.log(i);
  }
}
~~~

When you run the program now, you should see this output if the user inputs 10:

~~~bash
1
2
Fizz
4
Buzz
Fizz
7
8
Fizz
Buzz
~~~

We have one more subproblem to solve to complete the program: If the current number is divisible by 3 and 5 then print `FizzBuzz`.

~~~javascript
let answer = parseInt(prompt("Please enter the number you would like to FizzBuzz up to: "));

for (let i = 1; i <= answer; i++) {
  if (i % 3 === 0 && i % 5 === 0) {
    console.log("FizzBuzz");
  } else if (i % 3 === 0) {
    console.log("Fizz");
  } else if (i % 5 === 0) {
    console.log("Buzz");
  } else {
    console.log(i);
  }
}
~~~

We've had to move the conditionals around a little to get it to work. The first condition now checks if `i` is divisible by 3 and 5 instead of checking if `i` is just divisible by 3. We've had to do this because if we kept it the way it was, it would run the first condition `if (i % 3 === 0)`, so that if `i` was divisible by 3, it would print `Fizz` and then move on to the next number in the iteration, even if `i` was divisible by 5 as well.

With the condition `if (i % 3 === 0 && i % 5 === 0)` coming first, we check that `i` is divisible by both 3 and 5 before moving on to check if it is divisible by 3 or 5 individually in the `else if` conditions.

The program is now complete! If you run it now you should get this output when the user inputs 20:

~~~bash
1
2
Fizz
4
Buzz
Fizz
7
8
Fizz
Buzz
11
Fizz
13
14
FizzBuzz
16
17
Fizz
19
Buzz
~~~

### Assignment

<div class="lesson-content__panel" markdown="1">
  1. Read [How to Think Like a Programmer - Lessons in Problem Solving](https://www.freecodecamp.org/news/how-to-think-like-a-programmer-lessons-in-problem-solving-d1d8bf1de7d2/) by Richard Reis.
  2. Watch [How to Begin Thinking Like a Programmer](https://www.youtube.com/watch?v=azcrPFhaY9k) by Coding Tech. It's an hour long but packed full of information and definitely worth your time watching.
  3. Read this [What is Pseudo Coding](https://www.vikingcodeschool.com/software-engineering-basics/what-is-pseudo-coding) article from The Viking Code School.
</div>

### Additional Resources
This section contains helpful links to other content. It isn't required, so consider it supplemental for if you need to dive deeper into something.

* Read [Think Like a Programmer: An Introduction to Creative Problem Solving](https://www.amazon.com/Think-Like-Programmer-Introduction-Creative/dp/1593274246/ref=sr_1_3?ie=UTF8&qid=1540326000&sr=8-3&keywords=think+like+a+programmer) (*not free*). This book's examples are in C++, but you will understand everything since the main idea of the book is to teach programmers to better solve problems. It's an amazing book and worth every penny. It will make you a better programmer.
* Watch this [video on repetitive programming techniques](https://ocw.mit.edu/resources/res-tll-004-stem-concept-videos-fall-2013/videos/problem-solving/basic-programming-techniques/).

### Knowledge Check
This section contains questions for you to check your understanding of this lesson. If you're having trouble answering the questions below on your own, review the material above to find the answer.

* <a class="knowledge-check-link" href="#problem-solving-stages">What are the three stages in the problem solving process?</a>
* <a class="knowledge-check-link" href="#important-understand-problem">Why is it important to clearly understand the problem first?</a>
* <a class="knowledge-check-link" href="#help-understand-problem">What can you do to help get a clearer understanding of the problem?</a>
* <a class="knowledge-check-link" href="#planning-stage">What are some of the things you should do in the planning stage of the problem solving process?</a>
* <a class="knowledge-check-link" href="#algorithm">What is an algorithm?</a>
* <a class="knowledge-check-link" href="#pseudo">What is pseudo code?</a>
* <a class="knowledge-check-link" href="#breaking-problem">What are the advantages of breaking a problem down and solving the smaller problems?</a><|MERGE_RESOLUTION|>--- conflicted
+++ resolved
@@ -40,13 +40,8 @@
 * Given your inputs, what are the steps necessary to return the desired output?
 
 The last question is where you will write out an algorithm to solve the problem. <span id="algorithm">You can think of an algorithm as a recipe for solving a particular problem. It defines the steps that need to be taken by the computer to solve a problem in pseudo code.</span>
-<<<<<<< HEAD
-</span>
+
 ### Pseudo Code
-=======
-
-#### Pseudo Code
->>>>>>> cdfbb569
 <span id="pseudo">Pseudo code is writing out the logic for your program in natural language instead of code. It helps you slow down and think through the steps your program will have to go through to solve the problem.</span>
 
 Here's an example of what the pseudo code for a simple program that prints all numbers up to an inputted number might look like:
