### Introduction

One of the most unique and useful abilities of JavaScript is its ability to manipulate the DOM. But what _is_ the DOM, and how do we go about changing it? Let's jump right in...

### Lesson Overview

This section contains a general overview of topics that you will learn in this lesson.

*   Explain what the DOM is in relation to a webpage.
*   Explain the difference between a "node" and an "element".
*   Explain how to target nodes with "selectors".
*   Explain the basic methods for finding/adding/removing and altering DOM nodes.
*   Explain the difference between a "nodelist" and an "array of nodes".
*   Explain what "bubbling" is and how it works.

### DOM - Document Object Model


The DOM \(or Document Object Model\) is a tree-like representation of the contents of a webpage -  a tree of "nodes" with different relationships depending on how they're arranged in the HTML document.


~~~html
<div id="container">
  <div class="display"></div>
  <div class="controls"></div>
</div>
~~~


In the above example, the `<div class="display"></div>` is a "child" of `<div id="container"></div>` and a sibling to `<div class="controls"></div>`. Think of it like a family tree. `<div id="container"></div>`  is a __parent__, with its __children__ on the next level, each on their own "branch".

### Targeting Nodes with Selectors

When working with the DOM, you use "selectors" to target the nodes you want to work with. You can use a combination of CSS-style selectors and relationship properties to target the nodes you want. Let's start with CSS-style selectors. In the above example, you could use the following selectors to refer to `<div class="display"></div>`:

*   div.display
*   .display
*   \#container &gt; .display
*   div\#container &gt; div.display

You can also use relational selectors \(i.e. `firstElementChild` or `lastElementChild` etc.\) with special properties owned by the nodes.

~~~javascript
const container = document.querySelector('#container');
// selects the #container div (don't worry about the syntax, we'll get there)

console.dir(container.firstElementChild);                      
// selects the first child of #container => .display

const controls = document.querySelector('.controls');   
// selects the .controls div

console.dir(controls.previousElementSibling);                  
// selects the prior sibling => .display
~~~

So you're identifying a certain node based on its relationships to the nodes around it.

### DOM methods

When your HTML code is parsed by a web browser, it is converted to the DOM as was mentioned above.  One of the primary differences is that these nodes are objects that have many properties and methods attached to them.  These properties and methods are the primary tools we are going to use to manipulate our webpage with JavaScript. We'll start with the query selectors - those that help you target nodes.

#### Query Selectors

*   _element_.querySelector\(_selector_\) returns a reference to the first match of _selector_
*   _element_.querySelectorAll\(_selectors_\) returns a "nodelist" containing references to all of the matches of the _selectors_

\*_There are several other, more specific queries, that offer potential \(marginal\) performance benefits, but we won't be going over them now._

It's important to note that when using querySelectorAll, the return value is **not** an array. It looks like an array, and it somewhat acts like an array, but it's really a "nodelist". The big distinction is that several array methods are missing from nodelists. One solution, if problems arise, is to convert the nodelist into an array. You can do this with Array.from\(\) or the [spread operator.](https://developer.mozilla.org/en-US/docs/Web/JavaScript/Reference/Operators/Spread_operator)

#### Element Creation

*   document.createElement\(tagName, \[options\]\) creates a new element of tag type tagName.  `[options]` in this case means you can add some optional parameters to the function.  Don't worry about these at this point.

~~~javascript
const div = document.createElement('div');
~~~

This function does NOT put your new element into the DOM - it simply creates it in memory.  This is so that you can manipulate the element (by adding styles, classes, ids, text, etc.) before placing it on the page. You can place the element into the DOM with one of the following methods.

#### Append Elements

*   _parentNode_.appendChild\(_childNode_\) appends _childNode_ as the last child of _parentNode_
*   _parentNode_.insertBefore\(_newNode_, _referenceNode_\) inserts _newNode_ into _parentNode_ before _referenceNode_

#### Remove Elements

*   _parentNode_.removeChild\(_child_\) removes _child_ from _parentNode_ on the DOM and returns a reference to _child_

#### Altering Elements

When you have a reference to an element, you can use that reference to alter the element's own properties. This allows you to do many useful alterations, like adding/removing and altering attributes, changing classes, adding inline style information and more.

~~~javascript
const div = document.createElement('div');                     
// creates a new div referenced in the variable 'div'
~~~

#### Adding Inline Style

~~~javascript
div.style.color = 'blue';                                      
// adds the indicated style rule

div.style.cssText = 'color: blue; background: white;';          
// adds several style rules

div.setAttribute('style', 'color: blue; background: white;');    
// adds several style rules
~~~

See DOM Enlightenment's [section on CSS Style rules](http://domenlightenment.com/#6.2) for more info on inline styles.

Note that if you're accessing a kebab-cased CSS rule from JS, you'll either need to use camelCase or you'll need to use bracket notation instead of dot notation.

~~~javascript
div.style.background-color // doesn't work - attempts to subtract color from div.style.background
div.style.backgroundColor // accesses the div's background-color style
div.style['background-color'] // also works
div.style.cssText = "background-color: white;" // ok in a string
~~~

#### Editing Attributes

~~~javascript
div.setAttribute('id', 'theDiv');                              
// if id exists, update it to 'theDiv', else create an id
// with value "theDiv"

div.getAttribute('id');                                        
// returns value of specified attribute, in this case
// "theDiv"

div.removeAttribute('id');                                     
// removes specified attribute
~~~

See MDN's section on [HTML Attributes](https://developer.mozilla.org/en-US/docs/Web/HTML/Attributes) for more info on available attributes.

#### Working with classes

~~~javascript
div.classList.add('new');                                      
// adds class "new" to your new div

div.classList.remove('new');                                   
// removes "new" class from div

div.classList.toggle('active');                                
// if div doesn't have class "active" then add it, or if
// it does, then remove it
~~~

It is often standard \(and cleaner\) to toggle a CSS style rather than adding and removing inline CSS.

#### Adding text content

~~~javascript
div.textContent = 'Hello World!'                               
// creates a text node containing "Hello World!" and
// inserts it in div
~~~

#### Adding HTML content

~~~javascript
div.innerHTML = '<span>Hello World!</span>';                   
// renders the HTML inside div
~~~

\*_Note that textContent is preferable for adding text, and innerHTML should be used sparingly as it can create security risks if misused. Check out [this video](https://www.youtube.com/watch?v=ns1LX6mEvyM&ab_channel=WebDevSimplified) if you want to see an example of how._

Let's take a minute to review what we've covered and give you a chance to practice this stuff before moving on.  Check out this example of creating and appending a DOM element to a webpage.

~~~html
<!-- your HTML file: -->
<body>
  <h1>
    THE TITLE OF YOUR WEBPAGE
  </h1>
  <div id="container"></div>
</body>
~~~

~~~javascript
// your JavaScript file
const container = document.querySelector('#container');

const content = document.createElement('div');
content.classList.add('content');
content.textContent = 'This is the glorious text-content!';

container.appendChild(content);
~~~

In the JavaScript file, first we get a reference to the `container` div that already exists in our HTML.  Then we create a new div and store it in the variable `content`.  We add a class and some text to the `content` div and finally append that div to `container`.   All in all it's a simple process.  After the JavaScript code is run, our DOM tree will look like this:

~~~html
<!-- The DOM -->
<body>
  <h1>
    THE TITLE OF YOUR WEBPAGE
  </h1>
  <div id="container">
  	<div class="content">
      This is the glorious text-content!
    </div>
  </div>
</body>
~~~

Keep in mind that the JavaScript does _not_ alter your HTML, but the DOM - your HTML file will look the same, but the JavaScript changes what the browser renders.

<div id="important-note" class="lesson-note" markdown="1">

Your JavaScript, for the most part, is run whenever the JS file is run, or when the script tag is encountered in the HTML. If you are including your JavaScript at the top of your file, many of these DOM manipulation methods will not work because the JS code is being run *before* the nodes are created in the DOM. The simplest way to fix this is to include your JavaScript at the bottom of your HTML file so that it gets run after the DOM nodes are parsed and created.

Alternatively, you can link the JavaScript file in the `<head>` of your HTML document. Use the `<script>` tag with the `src` attribute containing the path to the JS file, and include the `defer` keyword to load the file *after* the HTML is parsed, as such:

~~~html
<head>
  <script src="js-file.js" defer></script>
</head>
~~~

Read the second bullet point in [this MDN article](https://developer.mozilla.org/en-US/docs/Learn/HTML/Introduction_to_HTML/The_head_metadata_in_HTML#applying_css_and_javascript_to_html) for more information, which also includes a link to additional script loading strategies.

</div>

### Exercise

Copy the example above into files on your own computer.  To make it work you'll need to supply the rest of the HTML skeleton and either link your JavaScript file, or put the JavaScript into a script tag on the page.  Make sure everything is working before moving on!

Add the following elements to the container using ONLY JavaScript and the DOM methods shown above.

1.  a `<p>` with red text that says "Hey I'm red!"
2.  an `<h3>` with blue text that says  "I'm a blue h3!"
3.  a `<div>` with a black border and pink background color with the following elements inside of it:
    1.  another `<h1>` that says "I'm in a div"
    2.  a `<p>` that says "ME TOO!"
    3.  Hint for this one: after creating the `<div>` with createElement, append the `<h1>` and `<p>` to it before adding it to the container.

### Events

Now that we have a handle on manipulating the DOM with JavaScript, the next step is learning how to make that happen dynamically, or on demand!  Events are how you make that magic happen on your pages.  Events are actions that occur on your webpage such as mouse-clicks or keypresses, and using JavaScript we can make our webpage listen and react to these events.

There are three primary ways to go about this: you can attach functions' attributes directly on your HTML elements, you can set the "on_event_" property on the DOM object in your JavaScript, or you can attach event listeners to the nodes in your JavaScript.  Event listeners are definitely the preferred method, but you will regularly see the others in use, so we're going to cover all three.

We're going to create 3 buttons that all alert "Hello World" when clicked.  Try them all out using your own HTML file, or using something like [CodePen](https://codepen.io/).

#### method 1

~~~html
<button onclick="alert('Hello World')">Click Me</button>
~~~

This solution is less than ideal because we're cluttering our HTML with JavaScript. Also, we can only have 1 "onclick" event per element.

#### method 2

~~~html
<!-- the HTML file -->
<button id="btn">Click Me</button>
~~~

~~~javascript
// the JavaScript file
const btn = document.querySelector('#btn');
btn.onclick = () => alert("Hello World");
~~~

#### \(need to review arrow functions? [LINK](http://javascript.info/arrow-functions-basics)\)

This is a little better. We've moved the JS out of the HTML and into a JS file, but we still have the problem that a DOM element can only have 1 "onclick" property.

#### method 3

~~~html
<!-- the HTML file -->
<button id="btn">Click Me Too</button>
~~~

~~~javascript
// the JavaScript file
const btn = document.querySelector('#btn');
btn.addEventListener('click', () => {
  alert("Hello World");
});
~~~

Now, we maintain separation of concerns, and we also allow multiple event listeners if the need arises.  Method 3 is much more flexible and powerful, though it is a bit more complex to set up.

Note that all 3 of these methods can be used with named functions like so:

~~~html
<!-- the HTML file -->
<!-- METHOD 1 -->
<button onclick="alertFunction()">CLICK ME BABY</button>
~~~

~~~javascript
function alertFunction() {
  alert("YAY! YOU DID IT!");
}

// METHOD 2
btn.onclick = alertFunction;

// METHOD 3
btn.addEventListener('click', alertFunction);
~~~

Using named functions can clean up your code considerably, and is a _really_ good idea if the function is something that you are going to want to do in multiple places.

With all three methods we can access more information about the event by passing a parameter to the function that we are calling.  Try this out on your own machine:

~~~javascript
btn.addEventListener('click', function (e) {
  console.log(e);
});
~~~
\*_Note that `function (e)` is a callback from addEventListener. Further explanation of callbacks can be found [HERE](https://dev.to/i3uckwheat/understanding-callbacks-2o9e)._

The `e` in that function is an object that references the __event__ itself.  Within that object you have access to many useful properties and functions such as which mouse button or key was pressed, or information about the event's __target__ - the DOM node that was clicked.

Try this:

~~~javascript
btn.addEventListener('click', function (e) {
  console.log(e.target);
});
~~~

and now this:

~~~javascript
btn.addEventListener('click', function (e) {
  e.target.style.background = 'blue';
});
~~~

Pretty cool, eh?

#### Attaching listeners to groups of nodes

This might seem like a lot of code if you're attaching lots of similar event listeners to many elements. There are a few ways to go about doing that more efficiently.  We learned above that we can get a nodelist of all of the items matching a specific selector with `querySelectorAll('selector')`.  In order to add a listener to each of them we simply need to iterate through the whole list like so:

~~~HTML
<div id="container">
    <button id="1">Click Me</button>
    <button id="2">Click Me</button>
    <button id="3">Click Me</button>
</div>
~~~

~~~javascript
// buttons is a node list. It looks and acts much like an array.
const buttons = document.querySelectorAll('button');

// we use the .forEach method to iterate through each button
buttons.forEach((button) => {

  // and for each one we add a 'click' listener
  button.addEventListener('click', () => {
    alert(button.id);
  });
});
~~~

This is just the tip of the iceberg when it comes to DOM manipulation and event handling, but it's enough to get you started with some exercises.  In our examples so far we have been using the 'click' event exclusively, but there are _many_ more available to you.  

Some useful events include:

*   click
*   dblclick
*   keydown
*   keyup

You can find a more complete list with explanations of each event on [this page](https://www.w3schools.com/jsref/dom_obj_event.asp).

### Assignment

<div class="lesson-content__panel" markdown="1">

Manipulating web pages is the primary benefit of the JavaScript language! These techniques are things that you are likely to be messing with _every day_ as a front-end developer, so let's practice!

1.  Grab the first exercise in Wes Bos's JavaScript30 program by cloning the repo at [https://github.com/wesbos/JavaScript30](https://github.com/wesbos/JavaScript30). Code along with the [Video Tutorial](https://www.youtube.com/watch?v=VuN8qwZoego) to build the rest of the exercise. 
2.  Watch the [Event Capture, Propagation and Bubbling video](https://www.youtube.com/watch?v=F1anRyL37lE) from Wes Bos's JavaScript30 program. If you want to code along with the video, you can use the contents of folder #25 from the repo you cloned above.

</div>

### Knowledge Check

This section contains questions for you to check your understanding of this lesson on your own. If you’re having trouble answering a question, click it and review the material it links to.

<<<<<<< HEAD
*   <a class="knowledge-check-link" href="#dom---document-object-model">What is the DOM?</a>
*   <a class="knowledge-check-link" href="#targeting-nodes-with-selectors">How do you target the nodes you want to work with?</a>
*   <a class="knowledge-check-link" href="#element-creation">How do you create an element in the DOM?</a>
*   <a class="knowledge-check-link" href="#append-elements">How do you add an element to the DOM?</a>
*   <a class="knowledge-check-link" href="#remove-elements">How do you remove an element from the DOM?</a>
*   <a class="knowledge-check-link" href="#altering-elements">How can you alter an element in the DOM?</a>
*   <a class="knowledge-check-link" href="https://www.youtube.com/watch?v=ns1LX6mEvyM">When adding text to a DOM element, should you use textContent or innerHTML? Why?</a>
*   <a class="knowledge-check-link" href="#important-note">Where should you include your JavaScript tag in your HTML file when working with DOM nodes?</a>
*   <a class="knowledge-check-link" href="#events">How do "events" and "listeners" work?</a>
*   <a class="knowledge-check-link" href="#events">What are three ways to use events in your code?</a>
*   <a class="knowledge-check-link" href="#attaching-listeners-to-groups-of-nodes">Why are event listeners the preferred way to handle events?</a>
*   <a class="knowledge-check-link" href="#method-3">What are the benefits of using named functions in your listeners?</a>
*   <a class="knowledge-check-link" href="#attaching-listeners-to-groups-of-nodes">How do you attach listeners to groups of nodes?</a>
*   <a class="knowledge-check-link" href="#query-selectors">What is the difference between the return values of `querySelector` and `querySelectorAll`?</a>
*   <a class="knowledge-check-link" href="#query-selectors">What does a "nodelist" contain?</a>
*   <a class="knowledge-check-link" href="https://www.youtube.com/watch?v=F1anRyL37lE">Explain the difference between "capture" and "bubbling".</a>
=======
* <a class="knowledge-check-link" href="#dom-document-object-model">What is the DOM?</a>
* <a class="knowledge-check-link" href="#targeting-nodes-with-selectors">How do you target the nodes you want to work with?</a>
* <a class="knowledge-check-link" href="#element-creation">How do you create an element in the DOM?</a>
* <a class="knowledge-check-link" href="#append-elements">How do you add an element to the DOM?</a>
* <a class="knowledge-check-link" href="#remove-elements">How do you remove an element from the DOM?</a>
* <a class="knowledge-check-link" href="#altering-elements">How can you alter an element in the DOM?</a>
* <a class="knowledge-check-link" href="https://www.youtube.com/watch?v=ns1LX6mEvyM">When adding text to a DOM element, should you use textContent or innerHTML? Why?</a>
* <a class="knowledge-check-link" href="#important-note">Where should you include your JavaScript tag in your HTML file when working with DOM nodes?</a>
* <a class="knowledge-check-link" href="#events">How do "events" and "listeners" work?</a>
* <a class="knowledge-check-link" href="#events">What are three ways to use events in your code?</a>
* <a class="knowledge-check-link" href="#events">Why are event listeners the preferred way to handle events?</a>
* <a class="knowledge-check-link" href="#method-3">What are the benefits of using named functions in your listeners?</a>
* <a class="knowledge-check-link" href="#attaching-listeners-to-groups-of-nodes">How do you attach listeners to groups of nodes?</a>
* <a class="knowledge-check-link" href="#query-selectors">What is the difference between the return values of `querySelector` and `querySelectorAll`?</a>
* <a class="knowledge-check-link" href="#query-selectors">What does a "nodelist" contain?</a>
* <a class="knowledge-check-link" href="https://www.youtube.com/watch?v=F1anRyL37lE">Explain the difference between "capture" and "bubbling".</a>
>>>>>>> 9e64a51b

### Additional Resources
This section contains helpful links to related content. It isn’t required, so consider it supplemental.

*   [Eloquent JS - DOM](http://eloquentjavascript.net/13_dom.html)
*   [Eloquent JS - Handling Events](http://eloquentjavascript.net/14_event.html)
*   [DOM Enlightenment](http://domenlightenment.com/)
*   [Plain JavaScript](https://plainjs.com/javascript/) is a reference of JavaScript code snippets and explanations involving the DOM, as well as other aspects of JS. If you've already learned jQuery, it will help you figure out how to do things without it.
*   This [W3Schools](https://www.w3schools.com/js/js_htmldom.asp) article offers simple and easy-to-understand lessons on the DOM.
*   [JS DOM Crash Course](https://www.youtube.com/watch?v=0ik6X4DJKCc&list=PLillGF-RfqbYE6Ik_EuXA2iZFcE082B3s) is an extensive and well explained 4 part video series on the DOM by Traversy Media.
*   [Understanding The Dom](https://www.digitalocean.com/community/tutorial_series/understanding-the-dom-document-object-model) is an aptly named article-based tutorial series by DigitalOcean.<|MERGE_RESOLUTION|>--- conflicted
+++ resolved
@@ -394,7 +394,6 @@
 
 This section contains questions for you to check your understanding of this lesson on your own. If you’re having trouble answering a question, click it and review the material it links to.
 
-<<<<<<< HEAD
 *   <a class="knowledge-check-link" href="#dom---document-object-model">What is the DOM?</a>
 *   <a class="knowledge-check-link" href="#targeting-nodes-with-selectors">How do you target the nodes you want to work with?</a>
 *   <a class="knowledge-check-link" href="#element-creation">How do you create an element in the DOM?</a>
@@ -411,24 +410,6 @@
 *   <a class="knowledge-check-link" href="#query-selectors">What is the difference between the return values of `querySelector` and `querySelectorAll`?</a>
 *   <a class="knowledge-check-link" href="#query-selectors">What does a "nodelist" contain?</a>
 *   <a class="knowledge-check-link" href="https://www.youtube.com/watch?v=F1anRyL37lE">Explain the difference between "capture" and "bubbling".</a>
-=======
-* <a class="knowledge-check-link" href="#dom-document-object-model">What is the DOM?</a>
-* <a class="knowledge-check-link" href="#targeting-nodes-with-selectors">How do you target the nodes you want to work with?</a>
-* <a class="knowledge-check-link" href="#element-creation">How do you create an element in the DOM?</a>
-* <a class="knowledge-check-link" href="#append-elements">How do you add an element to the DOM?</a>
-* <a class="knowledge-check-link" href="#remove-elements">How do you remove an element from the DOM?</a>
-* <a class="knowledge-check-link" href="#altering-elements">How can you alter an element in the DOM?</a>
-* <a class="knowledge-check-link" href="https://www.youtube.com/watch?v=ns1LX6mEvyM">When adding text to a DOM element, should you use textContent or innerHTML? Why?</a>
-* <a class="knowledge-check-link" href="#important-note">Where should you include your JavaScript tag in your HTML file when working with DOM nodes?</a>
-* <a class="knowledge-check-link" href="#events">How do "events" and "listeners" work?</a>
-* <a class="knowledge-check-link" href="#events">What are three ways to use events in your code?</a>
-* <a class="knowledge-check-link" href="#events">Why are event listeners the preferred way to handle events?</a>
-* <a class="knowledge-check-link" href="#method-3">What are the benefits of using named functions in your listeners?</a>
-* <a class="knowledge-check-link" href="#attaching-listeners-to-groups-of-nodes">How do you attach listeners to groups of nodes?</a>
-* <a class="knowledge-check-link" href="#query-selectors">What is the difference between the return values of `querySelector` and `querySelectorAll`?</a>
-* <a class="knowledge-check-link" href="#query-selectors">What does a "nodelist" contain?</a>
-* <a class="knowledge-check-link" href="https://www.youtube.com/watch?v=F1anRyL37lE">Explain the difference between "capture" and "bubbling".</a>
->>>>>>> 9e64a51b
 
 ### Additional Resources
 This section contains helpful links to related content. It isn’t required, so consider it supplemental.
