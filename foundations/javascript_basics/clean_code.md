
### Introduction

You might think that the majority of a developer's work involves writing code. However, in reality, a significant amount of time is spent on *reading* code. This includes code written by other team members, code written by people who are no longer part of your team, and even code that you wrote two weeks ago but may not remember much about.

Don't think of these principles as something you need to master immediately. Everybody writes messy code sometimes, even professionals. What we want to do here is give you some guidelines that can help improve the readability of your code as you go along. The more you write code, the better it will become, both in terms of readability and other aspects.

Test out these ideas and try to incorporate them into your thought process while writing code, but don't beat yourself up for not writing elegant, crystal-clear code. Focus on gradual improvement, not perfection.

With that out of the way, let's get started!

### Lesson overview

This section contains a general overview of topics that you will learn in this lesson.

- Know how to distinguish hard to read code from easy to read code.
- Use programming principles to make your code cleaner.
- Write good comments.

### What is clean code?

Consider the following examples:

Example A:

```javascript

const x = function (z) {
  let w = 0;z.forEach(
function (q) {
    w += q;
});return w;
};

x([2, 2, 2]);
```

Example B:

```javascript
const sumArray = function (array) {
  let sum = 0;
  array.forEach(function (number) {
    sum += number;
  });
  return sum;
};

sumArray([2, 2, 2]);
```

Which of these examples do you find easier to read? It's immediately clear that the latter one is more meaningful. Surprisingly, both of these functions perform the exact same task \(in the exact same way!\), and both are valid code. But the second one is much more readable. Why?

In the first example, single-letter variables are used, there is a semicolon in the middle of lines, and the indentation is inconsistent. The result is a piece of code that is confusing and messy.

Imagine you're collaborating on a project with someone who has written the first function. How long will it take you to decipher what's going on so you can continue with your work? Or perhaps you've written it yourself some time ago and completely forgot that it even existed. In both situations, you will eventually understand what is happening, but it's not going to be fun.

Example B represents clean code. While you may not know  what each part does, it's much easier to guess what is happening because the function and variables are named clearly. The indentation follows a consistent and logical pattern and there are no semicolons interrupting the code within a line.

Single characters can be used as variable names in the context of a loop or a callback function, but avoid them elsewhere.

#### About camelCase

camelCase is a naming convention that allows writing multiple words together without spaces or punctuation. In camelCase, when a variable name consists of multiple words like our `setTimeout` example, the first word is written completely in lowercase, while the second word (and any subsequent words) are capitalized.

Throughout this lesson most of our variables and functions (at least on the good examples!) will be named using camelCase. It's a good example to follow.

### Naming functions and variables

In our first example we already touched on the importance of naming things *meaningfully*. Let's break down further what makes a good variable or function name.

#### A good name is descriptive

In our good example we have a variable `sum`, to which each new `number` from the array is added. The function is named `sumArray` and the function does what the name suggests (if you're thinking "what even is an array", don't worry - you'll learn about them soon). Nice, clean and understandable.

Now, try picturing a conversation with someone about the bad example. The function is named `x` with variables like `z`, `w` and `q`. Oof, not nice.

#### Use a consistent vocabulary

Variables of the same type should have consistent naming. Consider the following examples from a game:

```javascript
 // Good
function getPlayerScore();
function getPlayerName();
function getPlayerTag();

// Bad
function getUserScore();
function fetchPlayerName();
function retrievePlayer1Tag();
```

In the bad example, three different names are used to refer to the player and the actions taken. Additionally, three different verbs are used to describe these actions. The good example maintains consistency in both variable naming and the verbs used.

Variables should always begin with a noun or an adjective (that is, a noun phrase) and functions with a verb.

Another set of examples can illustrate why this matters:

```javascript
// Good
const numberOfThings = 10;
const myName = "Thor";
const selected = true;

// Bad (these start with verbs, could be confused for functions)
const getCount = 10;
const isSelected = true;

// Good
function getCount() {
  return numberOfThings;
}

// Bad (it's a noun)
function myName() {
  return "Thor";
}
```

### Use searchable and immediately understandable names

Sometimes, it can be tempting to use an undeclared variable. Let's take another look at an example:

```javascript
setTimeout(stopTimer, 3600000);
```

The problem is obvious. What does the undeclared variable `3600000` mean and how long is this timeout going to count down before executing `stopTimer`? Even if you know that JavaScript understands time in milliseconds, a calculator is needed.

Now, let's make this code more meaningful by introducing a descriptive variable:

```javascript
const MILLISECONDS_PER_HOUR = 60 * 60 * 1000; // 3,600,000;

setTimeout(stopTimer, MILLISECONDS_PER_HOUR);
```

Much better, isn't it? The variable is declared with a descriptive name, and you don't need to perform any calculations when reading this code.

You might wonder why this variable is declared with all caps, when we have recommended camelCase earlier. This is a convention to be used when the programmer is absolutely sure that the variable is *truly* a constant. We know that the milliseconds in an hour will never change, so it's appropriate here.

### Indentation and line length

Now it's time to head to more controversial topics. The war between coders that use tabs and coders that use spaces to indent their code is [essentially a joke by now](https://www.youtube.com/watch?v=SsoOG6ZeyUI).

<<<<<<< HEAD
What actually matters is *consistency*. Choose a way to indent and stick to it. Various JS style-guides recommend different options, and one is not really superior to the other. Few popular ones are linked in the additional resources.
=======
What actually matters is _consistency_. Choose a way to indent and stick to it. Various JS style-guides recommend different options, and one is not really superior to the other. A few popular ones are linked in the additional resources.
>>>>>>> a9b1b272

#### Line length

Again, different style guides will recommend different options for this one, but just about ALL of them suggest limiting the length of each line of code.

Generally your code will be easier to read if you manually break lines that are longer than about 80 characters. Many code editors have a line in the display to show when you have crossed this threshold. When manually breaking lines, you should try to break immediately *after* an operator or comma.

Then, there are a few ways to format continuation lines. For example, you can:

```javascript
// This line is a bit too long
let reallyReallyLongLine = something + somethingElse + anotherThing + howManyTacos + oneMoreReallyLongThing;

// You could format it like this
let reallyReallyLongLine =
  something +
  somethingElse +
  anotherThing +
  howManyTacos +
  oneMoreReallyLongThing;

// Or maybe like this
   let anotherReallyReallyLongLine = something + somethingElse + anotherThing +
                                     howManyTacos + oneMoreReallyLongThing;
```

### Semicolons

Semicolons are *mostly* optional in JavaScript because the JS compiler will automatically insert them if they are omitted. This functionality CAN break in certain situations leading to bugs in your code so it is better to get used to adding semi-colons.

Again: consistency is the main thing.

### About comments

Comments are a great tool. But like any good tool, they can be misused. Especially for someone early in their coding journey, it might be tempting to have comments that explain *everything* the code is doing. This is not a good practice.

Next we'll look into some common pitfalls in commenting and *why* they are pitfalls.

#### Don't comment when you should be using git

It might be tempting to have comments in your code that explain the changes or additions you have made. For example:

```javascript
/**
 * 2023-01-10: Removed unnecessary code that was causing confusion (RM)
 * 2023-03-05: Simplified the code (JP)
 * 2023-05-15: Removed functions that were causing bugs in production (LI)
 * 2023-06-22: Added a new function to combine values (JR)
 */
```

The problem is that you already have a tool to track changes - git! Keeping track of these comments will become a chore and you will have an incomplete picture of what has happened. Your files will also contain bloat that doesn't belong there.

By using git, all this information will be neatly organized in the repository and readily accessible with `git log`.

The same applies to code that is no longer used. If you need it again in the future, just turn to your git commits. Commenting out something while testing something else is of course ok but once a piece of code is not needed, just delete it. Don't have something like this hanging around in your files:

```javascript
theFunctionInUse();
// oldFunction();
// evenOlderUselessFunction();
// whyAmIEvenHereImAncient():
```

#### Tell why, not how

The purpose of comments is not to provide pseudo code that duplicates your code. Good comments explain the *reasons* behind a piece of code.

Let's look at an example to see this in practice:

```javascript
// Bad Example - comment doesn't tell why, only what and how

// This function increments the value of i by 1
function incrementI(i) {
  i = i + 1; // Add one to i
  return i;
}

// Better Example - comment tells a why

// This function increments the value of index to move to the next element
function incrementI(i) {
  i = i + 1;
  return i;
}

// Good Example - the code tells all that is needed

function moveToNextElement(index) {
  index = index + 1;
  return index;
}
```

In the bad example, the comments explain twice what the code does. But for this, you could've just read the code, so the comments are redundant.

In the better example, the comment clarifies the purpose of the function: moving to the next element. That's good but we can do *even* better.

In the good example, no comments are needed at all. The use of descriptive function and variable names eliminates the need for additional explanations. Pretty neat, huh?

*This doesn't mean good code should lack comments*. In many situations, well-placed comments are priceless. The article linked on the assignment section goes into more depth on this. We don't want you to avoid comments, just be mindful of how they are best used.

Let's look at one final example, where a comment serves a good purpose:

```javascript

function calculateBMI(height, weight) {
    // The formula for BMI is weight in kilograms divided by height in meters squared
  const heightInMeters = height / 100;
  const bmi = weight / (heightInMeters * heightInMeters);
  return bmi;
}
```

This comment helps to refresh the reader on how BMI is calculated in plain English, helping the reader to see why the height needs to be converted and what the following calculation is doing. We are almost there just with the naming but the comment still adds further clarity.

### In conclusion

Now that we've covered these ideas, it's good to return to the reminder we shared at the start. Don't try to write perfectly clean code, this will only lead to frustration. Writing "spaghetti" is inevitable, everyone does it sometimes. Just keep these ideas in mind and with time and patience, your code will start to get cleaner.

Learning to write clean code is a process of constant improvement. One that will extend beyond you *completing* The Odin Project. This lesson is meant to serve as a primer, a starting point for that journey.

### Assignment

<div class="lesson-content__panel" markdown="1">

1. [This list of clean-code tips](https://onextrapixel.com/10-principles-for-keeping-your-programming-code-clean/).
1. [This article](https://blog.codinghorror.com/coding-without-comments/), [and this one too](https://blog.codinghorror.com/code-tells-you-how-comments-tell-you-why/) about the role of comments in your code.
</div>

### Knowledge check

This section contains questions for you to check your understanding of this lesson on your own. If you’re having trouble answering a question, click it and review the material it links to.

- [Why is it important to write clean code?](#introduction)
- [Name 5 clean code principles previously mentioned](https://onextrapixel.com/10-principles-for-keeping-your-programming-code-clean/)
- [What is the difference between good comments and bad comments?](https://onextrapixel.com/10-principles-for-keeping-your-programming-code-clean/)

### Additional resources

This section contains helpful links to related content. It isn’t required, so consider it supplemental.

- [A nice op-ed](https://www.martinfowler.com/bliki/CodeAsDocumentation.html)
- [Airbnb style guide](https://github.com/airbnb/javascript)
- [Chaining methods to write sentences](https://web.archive.org/web/20190211152543/https://javascriptissexy.com/beautiful-javascript-easily-create-chainable-cascading-methods-for-expressiveness/)
- [Clean code in Javascript](https://github.com/ryanmcdermott/clean-code-javascript)<|MERGE_RESOLUTION|>--- conflicted
+++ resolved
@@ -144,11 +144,8 @@
 
 Now it's time to head to more controversial topics. The war between coders that use tabs and coders that use spaces to indent their code is [essentially a joke by now](https://www.youtube.com/watch?v=SsoOG6ZeyUI).
 
-<<<<<<< HEAD
+
 What actually matters is *consistency*. Choose a way to indent and stick to it. Various JS style-guides recommend different options, and one is not really superior to the other. Few popular ones are linked in the additional resources.
-=======
-What actually matters is _consistency_. Choose a way to indent and stick to it. Various JS style-guides recommend different options, and one is not really superior to the other. A few popular ones are linked in the additional resources.
->>>>>>> a9b1b272
 
 #### Line length
 
@@ -295,4 +292,5 @@
 - [A nice op-ed](https://www.martinfowler.com/bliki/CodeAsDocumentation.html)
 - [Airbnb style guide](https://github.com/airbnb/javascript)
 - [Chaining methods to write sentences](https://web.archive.org/web/20190211152543/https://javascriptissexy.com/beautiful-javascript-easily-create-chainable-cascading-methods-for-expressiveness/)
+
 - [Clean code in Javascript](https://github.com/ryanmcdermott/clean-code-javascript)