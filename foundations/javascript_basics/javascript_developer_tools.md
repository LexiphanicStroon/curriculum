--- conflicted
+++ resolved
@@ -6,33 +6,18 @@
 
 This section contains a general overview of topics that you will learn in this lesson.
 
-<<<<<<< HEAD
-- Change screen size of a website with developer tools
-- View and change the DOM
-- Debug JavaScript
-- Use breakpoints
-- View and edit HTML in the Elements tab
-- View the Resources Panel to check the scripts running on a website
-- Add CSS Pseudostate to a Class
-- View CSS Properties in Alphabetical Order
-- View and edit the Box Model of any Element in Chrome DevTools
-- View a page in print mode
-- Enable or Disable CSS Classes
-- Simulate media queries in Device Mode
-=======
-*   Change screen size of a website with developer tools
-*   View and change the DOM
-*   Debug JavaScript 
-*   Use breakpoints
-*   View and edit HTML in the Elements tab
-*   View the Resources Panel to check the scripts running on a website 
-*   Add CSS Pseudostate to a Class
-*   View CSS Properties in Alphabetical Order
-*   View and edit the Box Model of any Element in Chrome DevTools
-*   View a page in print mode
-*   Enable or Disable CSS Classes
-*   Simulate media queries in Device Mode
->>>>>>> 8b595392
+*  Change screen size of a website with developer tools
+*  View and change the DOM
+*  Debug JavaScript 
+*  Use breakpoints
+*  View and edit HTML in the Elements tab
+*  View the Resources Panel to check the scripts running on a website 
+*  Add CSS Pseudostate to a Class
+*  View CSS Properties in Alphabetical Order
+*  View and edit the Box Model of any Element in Chrome DevTools
+*  View a page in print mode
+*  Enable or Disable CSS Classes
+*  Simulate media queries in Device Mode
 
 ### Opening Dev Tools
 
@@ -48,35 +33,19 @@
 
 Google has updated some of the required sections in the below tutorials and some elements have changed or no longer exist, but you can still follow along using the same functionality and tools that they cover. For example, you may be asked to inspect a button that is no longer on the page- you can still follow along and inspect existing elements without issue.
 
-<<<<<<< HEAD
-1. Head to the [Chrome DevTools Documentation](https://developer.chrome.com/docs/devtools/) by Google. The following subsections cover what you'll be using the Developer Tools for 95% of the time.  Feel free to skip the elements you are already familiar with:
-    - CSS
-        1. [View and change CSS](https://developer.chrome.com/docs/devtools/css/)
-        2. [CSS features reference](https://developer.chrome.com/docs/devtools/css/reference/)
-    - [Get Started With Viewing And Changing The DOM](https://developer.chrome.com/docs/devtools/dom/)
-    - Console
-        1. [Console overview](https://developer.chrome.com/docs/devtools/console/)
-    - Mobile Simulation
-        1. [Simulate mobile devices with Device Mode](https://developer.chrome.com/docs/devtools/device-mode/)
-    - JavaScript
-        1. [Debug JavaScript](https://developer.chrome.com/docs/devtools/javascript/)
-        2. [Pause your code with breakpoints](https://developer.chrome.com/docs/devtools/javascript/breakpoints/)
-2. Then, watch [this video](https://www.youtube.com/watch?v=JzZFccCEgGA) by The Net Ninja for more detail on using the JavaScript Console.
-=======
 1.  Head to the [Chrome DevTools Documentation](https://developer.chrome.com/docs/devtools/) by Google. The following subsections cover what you'll be using the Developer Tools for 95% of the time.  Feel free to skip the elements you are already familiar with:
-    *   CSS
-        *   [View and change CSS](https://developer.chrome.com/docs/devtools/css/)
-        *   [CSS features reference](https://developer.chrome.com/docs/devtools/css/reference/)
-    *   [Get Started With Viewing And Changing The DOM](https://developer.chrome.com/docs/devtools/dom/)
-    *   Console
-        *   [Console overview](https://developer.chrome.com/docs/devtools/console/)
-    *   Mobile Simulation
-        *   [Simulate mobile devices with Device Mode](https://developer.chrome.com/docs/devtools/device-mode/)
-    *   JavaScript
-        *   [Debug JavaScript](https://developer.chrome.com/docs/devtools/javascript/)
-        *   [Pause your code with breakpoints](https://developer.chrome.com/docs/devtools/javascript/breakpoints/)
+    -  CSS
+        1.  [View and change CSS](https://developer.chrome.com/docs/devtools/css/)
+        2.  [CSS features reference](https://developer.chrome.com/docs/devtools/css/reference/)
+    -  [Get Started With Viewing And Changing The DOM](https://developer.chrome.com/docs/devtools/dom/)
+    -  Console
+        1.  [Console overview](https://developer.chrome.com/docs/devtools/console/)
+    -  Mobile Simulation
+        1.  [Simulate mobile devices with Device Mode](https://developer.chrome.com/docs/devtools/device-mode/)
+    -  JavaScript
+        1.  [Debug JavaScript](https://developer.chrome.com/docs/devtools/javascript/)
+        2.  [Pause your code with breakpoints](https://developer.chrome.com/docs/devtools/javascript/breakpoints/)
 2.  Then, watch [this video](https://www.youtube.com/watch?v=JzZFccCEgGA) by The Net Ninja for more detail on using the JavaScript Console.
->>>>>>> 8b595392
 
 </div>
 
@@ -84,11 +53,7 @@
 
 This section contains helpful links to other content. It isn't required, so consider it supplemental.
 
-<<<<<<< HEAD
-- Learn 14 tips and tricks in this [JavaScript 30 Video](https://www.youtube.com/watch?v=xkzDaKwinA8) by Wes Bos
-=======
-*   Learn 14 tips and tricks in this [JavaScript 30 Video](https://www.youtube.com/watch?v=xkzDaKwinA8) by Wes Bos
->>>>>>> 8b595392
+-  Learn 14 tips and tricks in this [JavaScript 30 Video](https://www.youtube.com/watch?v=xkzDaKwinA8) by Wes Bos
 
 ### Knowledge Check
 
