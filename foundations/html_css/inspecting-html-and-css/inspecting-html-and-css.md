--- conflicted
+++ resolved
@@ -43,17 +43,10 @@
 <div class="lesson-content__panel" markdown="1">
 Go through the following sections of the [official Chrome DevTools docs](https://developers.google.com/web/tools/chrome-devtools):
 
-<<<<<<< HEAD
 * [Overview](https://developer.chrome.com/docs/devtools/overview/): don't navigate to any other pages linked here; just get familiar with _what_ tools are available in the DevTools, rather than how to use all of them right now.
 * [Open Chrome DevTools](https://developer.chrome.com/docs/devtools/open/): similar to what we went over above, but with some nice extras.
 * [View and change CSS](https://developer.chrome.com/docs/devtools/css): be sure to follow along with any interactive instructions!
 * [Get Started With Viewing And Changing The DOM](https://developer.chrome.com/docs/devtools/dom/): skip through any part that uses the JavaScript console.
-=======
--   [Overview](https://developer.chrome.com/docs/devtools/overview/): don't navigate to any other pages linked here; just get familiar with _what_ tools are available in the DevTools, rather than how to use all of them right now.
--   [Open Chrome DevTools](https://developer.chrome.com/docs/devtools/open/): similar to what we went over above, but with some nice extras.
--   [View and change CSS](https://developer.chrome.com/docs/devtools/css): be sure to follow along with any interactive instructions!
--   [Get Started With Viewing And Changing The DOM](https://developer.chrome.com/docs/devtools/dom/): skip through any part that uses the JavaScript console.
->>>>>>> d46c8c4d
 </div>
 
 ### Additional Resources
