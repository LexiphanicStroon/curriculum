--- conflicted
+++ resolved
@@ -73,9 +73,4 @@
 
 This section contains helpful links to related content. It isn’t required, so consider it supplemental.
 
-<<<<<<< HEAD
--   It looks like this lesson doesn't have any additional resources yet. Help us expand this section by contributing to our curriculum.
-=======
-* [This Flexbox tutorial](https://www.internetingishard.com/html-and-css/flexbox/) is a
-friendly tutorial for modern CSS layouts by Interneting Is Hard.
->>>>>>> 0dd3a83d
+* [This Flexbox tutorial](https://www.internetingishard.com/html-and-css/flexbox/) is a friendly tutorial for modern CSS layouts by Interneting Is Hard.