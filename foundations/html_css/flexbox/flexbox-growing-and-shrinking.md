### Introduction

Let's look a little closer at what actually happened when you put `flex: 1` on those flex items in the last lesson.

### Lesson Overview

This section contains a general overview of topics that you will learn in this lesson.

-   You'll learn the 3 properties that are defined by the `flex` shorthand, and how to use them individually.

### The Flex Shorthand

The `flex` declaration is actually a shorthand for 3 properties that you can set on a flex item. These properties affect how flex items size themselves within their container. You've seen some shorthand properties before, but we haven't officially defined them yet.

> Shorthand properties are CSS properties that let you set the values of multiple other CSS properties simultaneously. Using a shorthand property, you can write more concise (and often more readable) stylesheets, saving time and energy.
>
> Source: [Shorthand properties on MDN](https://developer.mozilla.org/en-US/docs/Web/CSS/Shorthand_properties)

In this case, `flex` is actually a shorthand for `flex-grow`, `flex-shrink` and `flex-basis`.

![flex shorthand](https://cdn.statically.io/gh/TheOdinProject/curriculum/0cc6b26bb0c4b94524369d327c97a8fb11e83b6b/foundations/html_css/flexbox/imgs/10.png)

In the above screenshot, `flex: 1` equates to: `flex-grow: 1`, `flex-shrink: 1`, `flex-basis: 0`.

Very often you see the flex shorthand defined with only _one_ value. In that case, that value is applied to `flex-grow`. So when we put `flex: 1` on our divs, we were actually specifying a shorthand of `flex: 1 1 0`.

#### Flex-Grow

`flex-grow` expects a single number as its value, and that number is used as the flex-item's "growth factor". When we applied `flex: 1` to every div inside our container, we were telling every div to grow the same amount. The result of this is that every div ends up the exact same size. If we instead add `flex: 2` to just one of the divs, then that div would grow to 2x the size of the others.

In the following example the `flex` shorthand has values for `flex-shrink` and `flex-basis` specified with their default values.

<p class="codepen" data-height="300" data-default-tab="html,result" data-slug-hash="YzQqvgK" data-editable="true" data-user="TheOdinProjectExamples" style="height: 300px; box-sizing: border-box; display: flex; align-items: center; justify-content: center; border: 2px solid; margin: 1em 0; padding: 1em;">
  <span>See the Pen <a href="https://codepen.io/TheOdinProjectExamples/pen/YzQqvgK">
  flex-grow example</a> by TheOdinProject (<a href="https://codepen.io/TheOdinProjectExamples">@TheOdinProjectExamples</a>)
  on <a href="https://codepen.io">CodePen</a>.</span>
</p>
<script async src="https://cpwebassets.codepen.io/assets/embed/ei.js"></script>

#### Flex-Shrink

`flex-shrink` is similar to `flex-grow`, but sets the "shrink factor" of a flex item. `flex-shrink` only ends up being applied if the size of all flex items is larger than their parent container. For example, if our 3 divs from above had a width declaration like: `width: 100px`, and `.flex-container` was smaller than `300px`, our divs would have to shrink to fit.

The default shrink factor is `flex-shrink: 1`, which means all items will shrink evenly. If you do _not_ want an item to shrink then you can specify `flex-shrink: 0;`. You can also specify higher numbers to make certain items shrink at a higher rate than normal.

Here's an example. Note that we've also changed the `flex-basis` for reasons that will be explained shortly. If you shrink your browser window you'll notice that `.two` never gets smaller than the given width of 250px, even though the `flex-grow` rule would otherwise specify that each element should be equally sized.

<p class="codepen" data-height="300" data-default-tab="html,result" data-slug-hash="JjJXZVz" data-editable="true" data-user="TheOdinProjectExamples" style="height: 300px; box-sizing: border-box; display: flex; align-items: center; justify-content: center; border: 2px solid; margin: 1em 0; padding: 1em;">
  <span>See the Pen <a href="https://codepen.io/TheOdinProjectExamples/pen/JjJXZVz">
  flex-shrink example</a> by TheOdinProject (<a href="https://codepen.io/TheOdinProjectExamples">@TheOdinProjectExamples</a>)
  on <a href="https://codepen.io">CodePen</a>.</span>
</p>
<script async src="https://cpwebassets.codepen.io/assets/embed/ei.js"></script>

An important implication to notice here is that when you specify `flex-grow` or `flex-shrink`, flex items do not necessarily respect your given values for `width`. In the above example, all 3 divs are given a width of 250px, but when their parent is big enough, they grow to fill it. Likewise, when the parent is too small, the default behavior is for them to shrink to fit. This is not a bug, but it could be confusing behavior if you aren't expecting it.

#### Flex-Basis

`flex-basis` simply sets the initial size of a flex item, so any sort of `flex-grow`ing or `flex-shrink`ing starts from that baseline size. The shorthand value defaults to `flex-basis: 0%`. The reason we had to change it to `auto` in the `flex-shrink` example is that with the basis set to `0`, those items would ignore the item's width, and everything would shrink evenly. Using `auto` as a flex-basis tells the item to check for a width declaration (`width: 250px`).

> #### Important Note About Flex-Basis:
>
> There is a difference between the default value of `flex-basis` and the way the `flex` shorthand defines it if no `flex-basis` is given. The actual default value for `flex-basis` is `auto`, but when you specify `flex: 1` on an element, it interprets that as `flex: 1 1 0`. If you want to _only_ adjust an item's `flex-grow` you can simply do so directly, without the shorthand. Or you can be more verbose and use the full 3 value shorthand `flex: 1 1 auto`, which is also equivalent to using `flex: auto`.

> #### What is flex: auto?
>
> If you noticed, we mentioned a new flex shorthand `flex: auto` in the previous note. However we didn't fully introduce it. `flex: auto` is one of the shorthands of flex. When `auto` is defined as a flex keyword it is equivalent to the values of `flex-grow: 1`, `flex-shrink: 1` and `flex-basis: auto` or to `flex: 1 1 auto` using the flex shorthand. Note that `flex: auto` is not the default value when using the flex shorthand despite the name being "auto" which may be slightly confusing at first. You will encounter and learn more about `flex: auto` and its potential use-cases when reading through the assignment section.

#### In Practice...

In practice you will likely not be using complex values for `flex-grow`, `flex-shrink` or `flex-basis`. Generally, you're most likely to use declarations like `flex: 1;` to make divs grow evenly and `flex-shrink: 0` to keep certain divs from shrinking.

It _is_ possible to get fancy, and set up layouts where some columns relate to each other in a specific ratio, so it's useful to know that you can use other values, but those are relatively rare.

### Assignment

<div class="lesson-content__panel" markdown="1">

1. Read [W3C's flex section](https://www.w3.org/TR/css-flexbox-1/#flex-common) to understand the basic values of common flex shorthand values

2. This [MDN Doc](https://developer.mozilla.org/en-US/docs/Web/CSS/flex) summarizes the entire flex shorthand values as well as introduces some new syntax that hasn't been covered in the previous article.

3. This [CSS Tricks](https://css-tricks.com/understanding-flex-grow-flex-shrink-and-flex-basis/) article explains the individual flex-grow, flex-shrink and flex-basis properties in detail

</div>

### Knowledge Check

This section contains questions for you to check your understanding of this lesson on your own. If you’re having trouble answering a question, click it and review the material it links to.

<<<<<<< HEAD
- <a class="knowledge-check-link" href="#the-flex-shorthand">What are the 3 values defined in the shorthand `flex` property (e.g. `flex: 1 1 auto`)?</a>
- <a class="knowledge-check-link" href="#what-is-flex-auto">What are the 3 defined values for the flex shorthand `flex:auto`?</a>
=======
-   <a class="knowledge-check-link" href="#the-flex-shorthand">What are the 3 values defined in the shorthand `flex` property (e.g. `flex: 1 1 auto`)?</a>
>>>>>>> 39d2d6e4

### Additional Resources

This section contains helpful links to related content. It isn’t required, so consider it supplemental.

*  [check out this video](https://www.youtube.com/watch?v=u044iM9xsWU&t=1s&pp=ugMICgJhchABGAE%3D) explaining how flexbox works and why.<|MERGE_RESOLUTION|>--- conflicted
+++ resolved
@@ -88,12 +88,8 @@
 
 This section contains questions for you to check your understanding of this lesson on your own. If you’re having trouble answering a question, click it and review the material it links to.
 
-<<<<<<< HEAD
-- <a class="knowledge-check-link" href="#the-flex-shorthand">What are the 3 values defined in the shorthand `flex` property (e.g. `flex: 1 1 auto`)?</a>
-- <a class="knowledge-check-link" href="#what-is-flex-auto">What are the 3 defined values for the flex shorthand `flex:auto`?</a>
-=======
 -   <a class="knowledge-check-link" href="#the-flex-shorthand">What are the 3 values defined in the shorthand `flex` property (e.g. `flex: 1 1 auto`)?</a>
->>>>>>> 39d2d6e4
+-   <a class="knowledge-check-link" href="#what-is-flex-auto">What are the 3 defined values for the flex shorthand `flex:auto`?</a>
 
 ### Additional Resources
 
