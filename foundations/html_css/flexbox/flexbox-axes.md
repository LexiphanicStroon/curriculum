--- conflicted
+++ resolved
@@ -58,9 +58,4 @@
 
 This section contains helpful links to related content. It isn’t required, so consider it supplemental.
 
-<<<<<<< HEAD
-*   It looks like this lesson doesn't have any additional resources yet. Help us expand this section by contributing to our curriculum.
-  
-=======
-*   [This flexbox visual cheatsheet](https://flexbox.malven.co/) has some useful references to flex and its properties.
->>>>>>> bd75e8b8
+*   [This flexbox visual cheatsheet](https://flexbox.malven.co/) has some useful references to flex and its properties.