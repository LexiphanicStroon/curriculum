--- conflicted
+++ resolved
@@ -54,8 +54,4 @@
 
 This section contains helpful links to related content. It isn’t required, so consider it supplemental.
 
-<<<<<<< HEAD
--   It looks like this lesson doesn't have any additional resources yet. Help us expand this section by contributing to our curriculum.
-=======
-*   [This flexbox visual cheatsheet](https://flexbox.malven.co/) has some useful references to flex and its properties.
->>>>>>> 0dd3a83d
+*   [This flexbox visual cheatsheet](https://flexbox.malven.co/) has some useful references to flex and its properties.