--- conflicted
+++ resolved
@@ -79,15 +79,7 @@
 
 This section contains helpful links to related content. It isn’t required, so consider it supplemental.
 
-<<<<<<< HEAD
 * [Flexbox Froggy](https://flexboxfroggy.com/) is a funny little game for practicing moving things around with flexbox.
 * [Flexbox Zombies](https://mastery.games/flexboxzombies/) is another gamified take on flexbox. Free, but requires an account.
 * This [Flexbox Tutorial](https://www.freecodecamp.org/news/css-flexbox-tutorial-with-cheatsheet/) from freecodecamp is another decent resource.
-* [Flexbox Crash Course](https://www.youtube.com/watch?v=3YW65K6LcIA) is a nice resource by Traversy Media.
-  
-=======
--   [Flexbox Froggy](https://flexboxfroggy.com/) is a funny little game for practicing moving things around with flexbox.
--   [Flexbox Zombies](https://mastery.games/flexboxzombies/) is another gamified take on flexbox. Free, but requires an account.
--   This [Flexbox Tutorial](https://www.freecodecamp.org/news/css-flexbox-tutorial-with-cheatsheet/) from freecodecamp is another decent resource.
--   [Flexbox Crash Course](https://www.youtube.com/watch?v=3YW65K6LcIA) is a nice resource by Traversy Media.
->>>>>>> bd75e8b8
+* [Flexbox Crash Course](https://www.youtube.com/watch?v=3YW65K6LcIA) is a nice resource by Traversy Media.