### Introduction

As useful as `<div>` and `<span>` elements can be as generic containers, they're not always the most a11y friendly elements to use. While it may be tempting or easier to just use them for everything, from containers to interactive areas, you should not only check whether there is a more appropriate element to use in certain situations, but also whether you're using an element correctly.

<<<<<<< HEAD
### Lesson overview
=======
### Learning outcomes
>>>>>>> 0ca7096c

By the end of this lesson, you should be able to:

- Explain why semantic HTML is important for accessibility.
- Name the seven HTML elements that define landmarks on a page.

### The importance of semantics

In terms of web accessibility, using semantic HTML is important because it provides meaning and context. Some elements have a *semantic meaning*, but don't really provide any *context* when announced by assistive technologies, such as the `<p>` element. Then there are elements that have a semantic meaning *and* are announced with some sort of context to help users perceive or operate them, like a `<button>`.

The `<div>` and `<span>` elements, most likely two of the more common elements you use, are semantically neutral. That is, they themselves have no semantic meaning and provide no context on their own to assistive technologies, which can make it more difficult for users of such technologies to perceive, operate, and understand them. Don't let this lack of semantics and context make you feel like you can never use a `<div>` or `<span>` ever again, though. They still have their uses as generic containers, such as for layouts or for generic text.

Okay, let's look at an actual example to help better understand this whole semantics and context thing. Think of any project you may have completed so far that required a user to click on something: Rock, Paper, Scissors; Calculator; Tic-Tac-Toe. If you used `<div>` or `<span>` elements for any clickable areas, things most likely worked as intended for you. For example, perhaps you had something similar to the HTML below for your Rock, Paper, Scissors UI back in Foundations:

```html
<!-- These are buttons... right? -->
<div class='button-container'>
  <div class='rock'>Rock</div>
  <div class='paper'>Paper</div>
  <div class='scissors'>Scissors</div>
</div>
```

A sighted user would most likely have no trouble playing the game if the elements looked like something to interact with. A screen reader user, however, would have no idea what any of these elements mean. The screen reader would announce the text contents of the element ("Rock", "Paper", or "Scissors"), and the user might think it's just plain text on the page and move on. There's no context to tell the user that they're supposed to, or that they even *can*, interact with these elements.

This issue can be easily fixed by using semantic HTML:

```html
<!-- Okay, these are *definitely* buttons -->
<div class='button-container'>
  <button class='rock'>Rock</button>
  <button class='paper'>Paper</button>
  <button class='scissors'>Scissors</button>
</div>
```

Because the `<button>` element has a semantic meaning and provides context, a screen reader would announce the text content as well as the role of the element: "Rock, button".

#### Using semantic HTML correctly

When it comes to using semantic HTML correctly, you want to think about what your intent for users is and what context you want (or need) to provide to them. This can vary depending on the situation, but there are some things you should absolutely be checking for moving forward:

- If a user is meant to click something, whether it's an actual button or not, you will usually want to use a `<button>` element. This will let the user know that they can interact with the element by clicking on it.
- If you want to provide some sort of tabular data to a user, use a `<table>` element along with the elements related to it. This will allow a user to more easily navigate and understand the data being presented.
- When you use an input element, you should always create a relationship between it and a `<label>` element. A `<label>` provides context for what an input actually means to assistive technologies, announcing the label contents each time the input is announced. Not only that, but a proper `<label>` increases the clickable area of the input itself, which is useful for users who have trouble clicking on smaller items. There are two ways you can create this relationship:

```html
<!-- Useful when you need the input itself to have an ID -->
<label for='name'>Name</label>
<input type='text' id='name' />

<!-- Look, Ma, no ID! -->
<label>
  Name
  <input type='text' />
</label>
```

- Continuing with inputs, you should always use the `type` that makes the most sense for its intended use. `type="text"` makes more sense for a name or address field, while `type="email"` or `type="tel"` would of course make more sense for an e-mail or telephone field, respectively. For certain devices, using the correct `type` may show only the required or additional characters on the keyboard. A `type="tel"` input, for example, might make it much easier for users to fill out their phone number by providing larger, numerical-only keys on mobile or tablet devices.
- When you want to present a list of some sort to a user, you should use the appropriate list element (`<ol>`, `<ul>`, or `<dl>`) and their related list item elements. This will not only let the user know when they are entering or exiting a list, but also how many items are in the list.

### Headings and landmarks

Headings are the `<h1>` through `<h6>` elements, and like the name implies, these elements act as headings to sections of a page. Landmarks, on the other hand, are HTML elements that act as regions of a page. There are seven native HTML elements that define these landmark regions:

- `<aside>`
- `<footer>`
- `<form>`
- `<header>`
- `<main>`
- `<nav>`
- `<section>`

By properly using landmarks and headings, you provide users of assistive technologies a more operable and understandable page: not only can screen reader users navigate a page via landmarks and headings by using navigation keyboard commands (or opening a menu in their screen reader), but these elements also have their roles announced to provide additional context.

If you were to use only `<div>` elements to act as these landmarks and headings, maybe adding in some CSS to visually style them, then a screen reader user would have to go through the entire page just to get to a specific section, and they may not be able to actually tell what is a heading or a landmark on the page.

### Assignment

<div class="lesson-content__panel" markdown="1">
1. Read [How screen readers navigate data tables](https://tink.uk/how-screen-readers-navigate-data-tables/) to see a great example of just how much context a proper `<table>` element provides. There is also a video at the end of the blog post if you want to *hear* how a table is announced.
2. Watch [Why headings and landmarks are so important](https://www.youtube.com/watch?v=vAAzdi1xuUY&list=PLNYkxOF6rcICWx0C9LVWWVqvHlYJyqw7g&index=19) to see how a screen reader interacts with the heading and landmark elements.
</div>

### Knowledge check

This section contains questions for you to check your understanding of this lesson. If you’re having trouble answering the questions below on your own, review the material above to find the answer.

- [Why is semantic HTML important for accessibility?](#the-importance-of-semantics)
- [What are the seven HTML elements that define landmarks on a page?](#headings-and-landmarks)

### Additional resources

This section contains helpful links to other content. It isn’t required, so consider it supplemental.

- [NVAccess](https://www.nvaccess.org/download/) provides a download of the NVDA screen reader, one of the more popular (and free!) screen readers available, though it's only available for the Windows OS. If you're using a macOS device, you should have the VoiceOver screen reader available to you by default. While the lessons in this section will provide you with what a screen reader will generally announce, it can be invaluable to start using a screen reader yourself to test out your projects and see how they might be perceived.
- [Screen Reader Basics: VoiceOver](https://www.youtube.com/watch?v=5R-6WvAihms&list=PLNYkxOF6rcICWx0C9LVWWVqvHlYJyqw7g&index=8) and [Screen Reader Basics: NVDA](https://www.youtube.com/watch?v=Jao3s_CwdRU&list=PLNYkxOF6rcICWx0C9LVWWVqvHlYJyqw7g&index=9) go over some basics for getting started with both brands of screen readers. Both videos are worth watching regardless of which screen reader you choose/is available to you, as they contain some universal information as well.
- [Screen reader basics: Orca](https://www.youtube.com/watch?v=UI76P-KPZec) is a good video to get you started using Orca, the Linux GUI screen reader.
- [Screen reader basics: ChromeVox](https://www.youtube.com/watch?v=fpbIsN31hLM) is a starting place for learning to use ChromeVox, the screen reader on ChromeBooks.
- [ARIA Landmarks Example](https://www.w3.org/WAI/ARIA/apg/patterns/landmarks/examples/HTML5.html) lists the native HTML elements that define landmark regions as well as what their role is. If you check this resource out, be sure to enable the button toggles at the top of the page to see how the page is sectioned by landmarks and how it uses headings.<|MERGE_RESOLUTION|>--- conflicted
+++ resolved
@@ -2,13 +2,9 @@
 
 As useful as `<div>` and `<span>` elements can be as generic containers, they're not always the most a11y friendly elements to use. While it may be tempting or easier to just use them for everything, from containers to interactive areas, you should not only check whether there is a more appropriate element to use in certain situations, but also whether you're using an element correctly.
 
-<<<<<<< HEAD
 ### Lesson overview
-=======
-### Learning outcomes
->>>>>>> 0ca7096c
 
-By the end of this lesson, you should be able to:
+This section contains a general overview of topics that you will learn in this lesson.
 
 - Explain why semantic HTML is important for accessibility.
 - Name the seven HTML elements that define landmarks on a page.
