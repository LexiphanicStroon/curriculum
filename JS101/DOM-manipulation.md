--- conflicted
+++ resolved
@@ -1,8 +1,5 @@
-<<<<<<< HEAD
 One of the most unique and useful abilities of JavaScript is it's ability to manipulate the DOM. But what _is_ the DOM, and how do we go about changing it? Let's jump right in...
-=======
-One of the most unique and useful parts of javascript is it's ability to manipulate the DOM. But what _is_ the DOM, and how do we go about changing it? Let's jump right in...
->>>>>>> e9ce3915
+
 
 ### Points to Ponder
 
@@ -15,11 +12,8 @@
 
 ### DOM - Document Object Model
 
-<<<<<<< HEAD
 When working with HTML and JS, you'll often here mention of "the DOM". The DOM \(or Document Object Model\) is, on a high level, a tree-like representation of the contents of a webpage or "document". A tree of "nodes" with different relationships depending on how they're arranged in the HTML document.
-=======
-When working with HTML and JS, you'll often hear mention of "the DOM". At a high level, the DOM is a tree-like representation of the contents of a webpage or "document". A tree of "nodes" with different relationsships depending on how they're arranged in the HTML document.
->>>>>>> e9ce3915
+
 
 ```javascript
 <div id="container">
@@ -28,11 +22,9 @@
 </div>
 ```
 
-<<<<<<< HEAD
+
 In the above example, the `<div class="display"></div>` is a "child" of `<div id="container"></div>` and a sibling to `<div class="controls"></div>`. Think of it like a DOM tree \(which you can imagine like a family tree\), `<div id="container"></div>` would be on the top level/hierarchy, and it's children would be on the next lower level, each with their own "branch".
-=======
-In the above example, the `<div class="display"></div>` is a "child" of `<div id="container"></div>` and a sibling to `<div class="controls"></div>`. When thinking of it like a DOM tree \(which you can imagine like a family tree\), `<div id="container"></div>` would be on the top level/hierarchy, it's children would be on the next lower level, each with their own "branch".
->>>>>>> e9ce3915
+
 
 That's a basic DOM example. But the truth is, that's only accounting for HTML elements. When you're working with the DOM, you're dealing with all of the "nodes" of the webpage. What's the difference? "Nodes" can include elements, text content inside an element, code comment blocks not visible to the user, the document itself and even abstract types like "fragments".
 
@@ -177,11 +169,8 @@
 
 ### Events
 
-<<<<<<< HEAD
+
 Events are how you make the magic happen on your pages. There are a lot of events for most all situations you will encounter. Events fire when the page loads, when you click your mouse, when you push keys on your keyboard, when you leave the page, when you shift focus to or away from input forms, and many, many more. You can utilize these events as a trigger to run your code. There are three primary ways to go about this: you can attach scripts to event attributes on elements in the HTML document, you can set the "on_event_" property on the DOM object in your JavaScript, or you can attach event listeners to the nodes in your JavaScript.
-=======
-Events are how you make the magic happen on your pages. There are a lot of events for many situations you will encounter. Events fire when the page loads, when you click your mouse, when you push keys on your keyboard, when you leave the page, when you shift focus to or away from input forms, and many, many more. You can utilize these events as a trigger to run your code. There are three primary ways to go about this: you can attach scripts to event attributes on elements in the HTML document, you can set the "on_event_" property on the DOM object in your javascript, or you can attach event listeners to the nodes in your javascript.
->>>>>>> e9ce3915
 
 We're going to create 3 buttons that all alert "BUTTON" when clicked. We'll use all 3 methods to achieve it and discuss.
 
