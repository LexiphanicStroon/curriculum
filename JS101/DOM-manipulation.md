One of the most unique and useful abilities of JavaScript is it's ability to manipulate the DOM. But what _is_ the DOM, and how do we go about changing it? Let's jump right in...


### Points to Ponder
<details>
  <summary>What is DOM in relation to a webpage?</summary>
  
  * The Document Object Model is a tree-like representation of the contents on a webpage or document.
  
</details>

<details>
  <summary>What's the difference between a "node" and an "element"?</summary>
  
  * A "node" is any object in the DOM hierarchy while an "element" is _one specific_ node.
  * "Nodes" can include elements, text content inside an element, code comment blocks not visible to the user, the document itself and even abstract types like "fragments".
  
</details>

<details>
  <summary>How do you target nodes with "selectors"?</summary>
  
  * There are several ways, with CSS style-selectors, to target a node.
    * `<div class="display"></div>` can be selected as follows:
      * div
      * div.display
      * .display
    * There are also relational selectors such as `firstChild` or `lastSibling`.
  * Combined with "Query Selectors", this is how you can target a node using JavaScript
    * i.e. `document.querySelector(".display");` would select the div above.
      
      
</details>

<details>
  <summary>What are the basic methods for finding/adding/removing and altering DOM nodes?</summary>
  
  * As mentioned above, you can find nodes in the DOM using query selectors.
  * To create an element, use document.createElement(tagName[, options])
    * i.e. `const div = document.createElement('div');` will create a div element. However, this div has not been added to the webpage yet.
  * To append this element, use _parentNode_.appendChild\(_childNode_\) =&gt; => appends _childNode as the last child of _parentNode_.
    * i.e. `parentNode.appendChild(div);`
  * To remove this element, _parentNode_.removeChild\(_child_\) =&gt; removes _child_ from _parentNode_ on the DOM and returns reference to _child_.
    * i.e. `parentNode.removeChild(div);`
  * Once you have a reference to an element, as above, you can alter it in many ways.
    * `div.style.color = 'blue';` adds the indicated style rule 
    * `div.setAttribute('id', 'theDiv');` sets the id attribute of our div to 'theDiv'.
  
</details>

<details>
  <summary>What is the difference between a "nodelist" and an "array of nodes"?</summary>
  
  * A "nodelist" looks like an array, but it is missing several methods that come with an Array.
  * A solution to this problem is to use the spread operator or Array.from() to convert a nodelist into an array.
  
</details>

<details>
  <summary>How do "events" and "listeners" work? What are three ways to use events in your code?</summary>
  
  * "Events" are how you make your webpage dynamic. They are triggered by "listeners", and can fire when the page loads, when you click your mouse, when you push keys on your keyboard, and many, many more.
  * The three primary ways to use events are:
    * By attaching scripts to event attributes on elements in the HTML document.
      * `<button onclick="alert(this.tagName)">Click Me</button>`
    * By setting the "on_event_" property on the DOM object in your JavaScript.
     
```JavaScript
// the html file
<button id="btn">Click Me</button>
```

```JavaScript
// the JavaScript file
var btn = document.querySelector('#btn');
btn.onclick = (e) => alert(e.target.tagName);
```
    
    * By attaching event listeners to the nodes in your JavaScript.
    

```JavaScript
// the html file
<button id="btn">Click Me Too</button>
```

```JavaScript
// the JavaScript file
var btn = document.querySelector('#btn');
btn.addEventListener('click', (e) => {
  alert(e.target.tagName);
});
```
  
</details>

<details>
  <summary>How does "bubbling" work?</summary>
  
  *  Bubbling is a form of "event propegation". It is an efficient method for firing an event on multiple elements -- starting from the innermost element -- and "bubbling" up to outer elements.
  
</details>

### DOM - Document Object Model

<<<<<<< HEAD
When working with HTML and JS, you'll often hear mention of "the DOM". The DOM \(or Document Object Model\) is, on a high level, a tree-like representation of the contents of a webpage or "document". More specifically, a tree of "nodes" with different relationships depending on how they're arranged in the HTML document.
=======
When working with HTML and JS, you'll often hear mention of "the DOM". The DOM \(or Document Object Model\) is, on a high level, a tree-like representation of the contents of a webpage or "document". A tree of "nodes" with different relationships depending on how they're arranged in the HTML document.
>>>>>>> 9b640ead


```javascript
<div id="container">
  <div class="display"></div>
  <div class="controls"></div>
</div>
```


In the above example, the `<div class="display"></div>` is a "child" of `<div id="container"></div>` and a sibling to `<div class="controls"></div>`. Think of it like a DOM tree \(which you can imagine like a family tree\), `<div id="container"></div>` would be on the top level/hierarchy, and it's children would be on the next lower level, each with their own "branch".


That's a basic DOM example. But the truth is, that's only accounting for HTML elements. When you're working with the DOM, you're dealing with all of the "nodes" of the webpage. What's the difference? "Nodes" can include elements, text content inside an element, code comment blocks not visible to the user, the document itself and even abstract types like "fragments".

<<<<<<< HEAD
When your HTML and CSS code are rendered into a webpage, the browser converts what you've written into a tree of these "nodes" that contain everything they need \(html identifiers, styles, information about their parent and children nodes etc.\) and then paints them to the webpage.  Basically the main takeaway is that while you will mainly want to target the various `div`s `p`s and `h1`s that you've actually written into your html, you _do_ have access to some more information once the code has been rendered in a browser.
=======
When your HTML and CSS code are rendered into a webpage the browser converts what you've written into a tree of these "Nodes" that contain everything they need \(html identifiers, styles, information about their parent and children nodes etc.\) and then paints them to the webpage.  Basically the main takeaway is that while you will mainly want to target the various `div`s `p`s and `h1`s that you've actually written into your html, you _do_ have access to more information once the code has been rendered in a browser.
>>>>>>> 9b640ead

### Targetting Nodes with Selectors

When working with the DOM, you use "selectors" to target the nodes you want to work with. You can use a combination of CSS-style selectors and relationship properties to target the nodes you want. Let's start with CSS-style selectors. In the above example, you could use the following selectors to refer to `<div class="display"></div>`:

* div.display
* .display
* container &gt; .display

* div\#container &gt; div.display

Those are just a few, but you have probably noticed the pattern. It's similar to CSS Style Selectors, right? (<-- This is repetetive, might want to remove?)

You can also use relational selectors\(i.e. `firstChild` or `lastSibling` etc.\) with special properties owned by the nodes.

```JavaScript
const container = document.querySelector('#container'); 
// select the #container div (don't worry about the syntax, we'll get there)

console.dir(container.firstChild);                      
// select the first child of #container => .display

const controls = document.querySelector('.controls');   
// select the .controls div

console.dir(controls.previousSibling);                  
// selects the prior sibling => .display
```

So you're identifing a certain node based on its relationships to the nodes around it. 

### DOM methods

The DOM spec adds many properties and methods to the nodes in a webpage. Let's get started with a couple that will be essential in your DOM learnings. We'll start with the query selectors - those that help you target nodes.

#### Query Selectors

* _element_.querySelector\(_selector_\) returns reference to the first match of _selector_
* _element_.querySelectorAll\(_selectors_\) returns a "nodelist" containing references to all of the matches of the _selectors_
  \*_There are several other, more specific queries, that offer potential \(marginal\) performance benefits, but we won't be going over them now._

It's important to note that when using querySelectorAll, the return value is **not** an array. It looks like an array, and it somewhat acts like an array, but it's really a "nodelist". The big distinction is that several array methods are missing from nodelists. One solution, if problems arise, is to convert the nodelist into an array. You can do this with Array.from\(\) or the [spread operator.](https://developer.mozilla.org/en-US/docs/Web/JavaScript/Reference/Operators/Spread_operator)

#### Element Creation

* document.createElement\(tagName\[, options\]\) =&gt; creates a new element of tag type tagName.  `[options]` in this case means you can add some optional parameters to the function.  Don't worry about these at this point.

```JavaScript
const div = document.createElement('div');
```

\*_An important note is that, although you've created an element, it's not yet visible or attached to the DOM. It's just kind of floating around._

#### Append Elements

* _parentNode_.appendChild\(_childNode_\) =&gt; appends _childNode_ as the last child of _parentNode_
* _parentNode_.insertBefore\(_newNode_, _referenceNode_\) =&gt; inserts _newNode_ into _parentNode_ before _referenceNode_

#### Remove Elements

* _parentNode_.removeChild\(_child_\) =&gt; removes _child_ from _parentNode_ on the DOM and returns reference to _child_

#### Altering Elements

When you have a reference to an element, you can use that reference to alter the element's own properties. This allows you to do many useful alterations, like adding/removing and altering attributes, changing classes, adding inline style information and more.

```JavaScript
const div = document.createElement('div');                     
// create a new div referenced in the variable 'div'
```

#### Adding inline style

```JavaScript
div.style.color = 'blue';                                      
// adds the indicated style rule

div.style.cssText = 'color: blue; background: white';          
// adds several style rules

div.setAttribute('style', 'color: blue; background: white';    
// adds several style rules
```

See DOM Enlightenment's [section on CSS Style rules](http://domenlightenment.com/#6.2) for more info on inline styles.

Generally style rules are the same as in CSS with the exception that hyphenated rules are changed to camelCase. I.E. "background-color" becomes "backgroundColor".

#### Editing Attributes

```JavaScript
div.setAttribute('id', 'theDiv');                              
// if id exists update it to 'theDiv' else create an id 
// with value "theDiv"

div.getAttribute('id');                                        
// returns value of specified attribute, in this case 
// "theDiv"

div.removeAttribute('id');                                     
// removes specified attribute
```

See MDNs section on [HTML Attributes](https://developer.mozilla.org/en-US/docs/Web/HTML/Attributes) for more info on available attributes.

#### Working with classes

```JavaScript
div.classList.add('new');                                      
// adds class "new" to your new div

div.classList.remove('new');                                   
// remove "new" class from div

div.classList.toggle('active');                                
// if div doesn't have class "active" then add it, or if 
// it does, then remove it
```

It is often standard \(and more clean\) to toggle a CSS style rather than adding and removing inline CSS.

#### Adding text content

```JavaScript
div.textContent = 'Hello World!'                               
// creates a text node containing "Hello World!" and 
// inserts it in div
```

#### Adding HTML content

```JavaScript
div.innerHTML = '<span>Hello World!</span>';                   
// renders the html inside div
```

\*_Note that textContent is preferable for adding text, and innerHTML should be used sparingly as it can create security risks if misused._

### Events


Events are how you make the magic happen on your pages. There are a lot of events for most situations you will encounter. Events fire when the page loads, when you click your mouse, when you push keys on your keyboard, when you leave the page, when you shift focus to or away from input forms, and many more. You can utilize these events as a trigger to run your code. There are three primary ways to go about this: you can attach scripts to event attributes on elements in the HTML document, you can set the "on_event_" property on the DOM object in your JavaScript, or you can attach event listeners to the nodes in your JavaScript.

We're going to create 3 buttons that all alert "BUTTON" when clicked. We'll use all 3 methods to achieve it and discuss.

```JavaScript
<button onclick="alert(this.tagName)">Click Me</button>
```

This solution is less than ideal. For one, we're cluttering our HTML with JavaScript. And two, we can only have 1 "onclick" event per element. Let's try another approach.

```JavaScript
// the html file
<button id="btn">Click Me</button>
```

```JavaScript
// the JavaScript file
var btn = document.querySelector('#btn');
btn.onclick = (e) => alert(e.target.tagName);
```

###### \(need to review arrow functions? [LINK\)](http://javascript.info/function-expressions-arrows#arrow-functions)

This is a little better. We've moved the JS out of the HTML and into a JS file, but we still have the problem that a DOM element can only have 1 "onclick" property. Let's try the last method.

```JavaScript
// the html file
<button id="btn">Click Me Too</button>
```

```JavaScript
// the JavaScript file
var btn = document.querySelector('#btn');
btn.addEventListener('click', (e) => {
  alert(e.target.tagName);
});
```

Now, we maintain separation of concerns, and we also allow multiple event listeners if need arise. Great!

There are some important things taking place here. That `e` being passed into our event listener callback, references the event itself. In the example, it's a click event. That event has a whole bundle of properties that we won't be discussing right now, but you're strongly encouraged to check out the links below for further study. The property we use in the example, is the "target" property. That's the element being clicked. Common practice is to call that event either "e" or "event" in your callback.

#### Attaching listeners to groups of nodes

This might seem like a lot of code if you're attaching lots of similar event listeners to many elements. There's a few ways to go about doing that more efficiently.

We want to create an alert when the buttons are clicked. We'll try first by iterating over a group of elements.

```JavaScript
<div id="container">
    <button id="1">Click Me</button>
    <button id="2">Click Me</button>
    <button id="3">Click Me</button>
</div>
```

```JavaScript
var buttons = document.querySelectorAll('button');
buttons.forEach((button) => {
  button.addEventListener('click', (e) => {
    alert(button.id);
  });
});
```

This works just fine, but an easier solution would be to utilize the "bubbling" mechanic of event propagation. Everytime an event fires, it potentially goes through 3 phases:

1. Capture Phase - the event checks all nodes along the branch from the window all the way down to the event.target checking for additional listeners. _This phase is turned off by default_.
2. Target Phase - Checks event.target for an event listener.
3. Bubbling Phase - The event checks all the nodes along the branch from the event.target all the way up to the window or root. _It "bubbles" to the top_.

So how can we utilize this in our example?

```JavaScript
// this line selects the #container div
var container = document.querySelector('#container');
// this line adds an eventListener to the CONTAINER (not the button)
container.addEventListener('click', (e) => {
  // here we check the tagname of the event target..
  // technically the listener will fire everytime someone clicks on the container
  // but this line filters out any clicks that aren't on the button itself.
  if (e.target.tagName !== 'BUTTON') return;
  alert(e.target.id);
});
```

With a simple equality check, we can put 1 event listener on the parent \(or any ancestor really\), and allow the event to bubble up to that listener. This technique is called "event delegation". You can read more about it [here](https://javascript.info/event-delegation).

---

This is just the tip of the iceberg when it comes to DOM manipulation and event handling, but I think it's enough to get you started with some exercises.

### Exercises

#### JavaScript Drum Kit:

We'll be doing the first exercise in Wes Bos's JavaScript30 program. You'll need to clone the repo at [https://github.com/wesbos/JavaScript30](https://github.com/wesbos/JavaScript30). Check out the [Video Tutorial](https://www.youtube.com/watch?v=VuN8qwZoego) for instructions on the project. When you've completed the Drum Kit exercise, you can move on to the next section.

### Additional Resources

* [Eloquent JS - DOM](http://eloquentjavascript.net/13_dom.html)
* [Eloquent JS - Handling Events](http://eloquentjavascript.net/14_event.html)
* [DOM Enlightenment](http://domenlightenment.com/)
* [JavaScript30](https://JavaScript30.com)
* If you've already learned jQuery then [this website](https://plainjs.com/javascript/) will help you figure out how to do things without it.


<|MERGE_RESOLUTION|>--- conflicted
+++ resolved
@@ -103,11 +103,8 @@
 
 ### DOM - Document Object Model
 
-<<<<<<< HEAD
-When working with HTML and JS, you'll often hear mention of "the DOM". The DOM \(or Document Object Model\) is, on a high level, a tree-like representation of the contents of a webpage or "document". More specifically, a tree of "nodes" with different relationships depending on how they're arranged in the HTML document.
-=======
+
 When working with HTML and JS, you'll often hear mention of "the DOM". The DOM \(or Document Object Model\) is, on a high level, a tree-like representation of the contents of a webpage or "document". A tree of "nodes" with different relationships depending on how they're arranged in the HTML document.
->>>>>>> 9b640ead
 
 
 ```javascript
@@ -123,11 +120,7 @@
 
 That's a basic DOM example. But the truth is, that's only accounting for HTML elements. When you're working with the DOM, you're dealing with all of the "nodes" of the webpage. What's the difference? "Nodes" can include elements, text content inside an element, code comment blocks not visible to the user, the document itself and even abstract types like "fragments".
 
-<<<<<<< HEAD
 When your HTML and CSS code are rendered into a webpage, the browser converts what you've written into a tree of these "nodes" that contain everything they need \(html identifiers, styles, information about their parent and children nodes etc.\) and then paints them to the webpage.  Basically the main takeaway is that while you will mainly want to target the various `div`s `p`s and `h1`s that you've actually written into your html, you _do_ have access to some more information once the code has been rendered in a browser.
-=======
-When your HTML and CSS code are rendered into a webpage the browser converts what you've written into a tree of these "Nodes" that contain everything they need \(html identifiers, styles, information about their parent and children nodes etc.\) and then paints them to the webpage.  Basically the main takeaway is that while you will mainly want to target the various `div`s `p`s and `h1`s that you've actually written into your html, you _do_ have access to more information once the code has been rendered in a browser.
->>>>>>> 9b640ead
 
 ### Targetting Nodes with Selectors
 
