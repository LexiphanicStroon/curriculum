--- conflicted
+++ resolved
@@ -1,7 +1,6 @@
 Let's dive deeper into the fundamentals of JavaScript.
 
 ### Points to Ponder
-<<<<<<< HEAD
 <details>
   <summary>Can you define the terms "operand", "unary" and "binary" in a Javascript context?</summary>
     
@@ -129,11 +128,6 @@
   * The top level scope outside of all your functions is the global scope. Values defined here are accessible throughout your code.
   * Values defined within a function have local scope. They can only be accessed by that specific fuction.
 </details>
-=======
-
-1. Can you define the terms "operand", "unary" and "binary" in a JavaScript context?
-2. \(expand me please!\)
->>>>>>> 9b640ead
 
 ### Operators and Comparisons
 
