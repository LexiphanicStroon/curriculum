Let's take a quick break from the main Express tutorial to practice what we've already learned.  At this point you should know enough to use Express to make some fun interactive web apps! We're going to create a super simple message board.

SHOULD PROBABLY HAVE SOME NEWB GO THROUGH THIS TO MAKE SURE I DIDN'T MISS ANYTHING IMPORTANT LOL

### Assignment

<div class="lesson-content__panel" markdown="1">

1. Use `express-generator` to set up a basic project using whichever templating language you prefer. If you prefer you can set it all up manually -- it doesn't really take that much longer.
2. We are going to have 2 routes, the index (`"/"`) and a new-message form (`"/new"`). The generator already created a router for our index so find that file and open it up.  It can be found at `routes/index.js`. There is already an router.get for `"/"` that should be rendering your index view, so lets add some messages to it.
3. Create an array at the top of your index router called `messages` and put a couple of sample messages inside of it like this:
~~~javascript
const messages = [
  {
    text: "Hi there!",
    user: "Amando",
    added: new Date()
  },
  {
    text: "Hello World!",
    user: "Charles",
    added: new Date()
  }
];
~~~
<<<<<<< HEAD
4. Next, in your index template loop through that messages array using which ever templating language you selected and for each one, display the user, text and the date the message was added. Remember to pass the `messages` array as an argument in the index template.
=======
4. Next, in your index template (in the `"views"` folder) loop through the messages array using which ever templating language you selected and for each one, display the user, text and the date the message was added. Don't forget to make your messages available to your template by including it in the res.render 'locals' object (e.g. `res.render('index', { title: "Mini Messageboard", messages: messages })`.
>>>>>>> 9db534e2
5. Next lets set up the new message form.  In the router add an `app.get()` for the `"/new"` route and point it to a template named `"form"`. In the views directory create your `form` template. Add a heading, 2 inputs (one for the author's name and one for the message text) and a submit button. To make the form actually  make a network request you will need to define it with both a method and an action like so:

~~~html
<form method="POST" action="/new">
  put your inputs and buttons in here!
</form>
~~~

6. With your form set up like this, when you click on the submit button it should send a POST request to the url specified by the action attribute, so go back to your index router and add an `app.post()` for `"/new"`.
7. To actually get and use the data from your form you should be able to access the contents of your form inside `app.post()` as an object called `req.body`. The individual fields inside the body object are named according to the `name` attribute on your inputs (the value of `<input name="message-text">` will show up as `req.body.message-text` inside the `app.post` function).
8. In your `app.post()` take the contents of the form submission and push them into the messages array as an object that looks something like this:
~~~javascript
messages.push({text: messageText, user: messageUser, added: new Date()})
~~~
<<<<<<< HEAD
7. At the end of the `app.post()` function use `res.redirect('/')` to send users back to the index page after submitting a new message.
8.  At this point, you should be able to visit `/new` (it might be a good idea to add a link to that route on your index page), fill out the form, submit it and then see it show up on the index page!
9. Now you're almost ready to deploy your application on Heroku, but before doing that you need to specify a couple of things, just to make life easier for your deployment. First, you need to specify the exact version of Node that you're using in your `package.json` file; if you don't remember the version number, just find it using `node -v`. Then, add it to your `package.json` file, so that it will look similar to this:
~~~json
"engines": {
    "node": "10.x.y"
  },
~~~
10. Heroku usually requires a `Procfile`, which specifies all the commands that need to run on the startup. With node.js, this file isn't obligatory since Heroku searches in the `package.json` file for a start script, which is already defined in your app, but it's still good practice to add it to your project. Create it in your root directory, and add this single line to it:
```
web: node ./bin/www
```
11. You're finally ready to deploy to Heroku! You can first try it on local, using
```bash
heroku local web
```
This will run your app locally using Heroku at http://localhost:5000/. Test it, and if everything works fine, you can finally create it and push it to your Heroku repository with:
```bash
heroku create
git push heroku master
```
=======
9. At the end of the `app.post()` function use `res.redirect('/')` to send users back to the index page after submitting a new message.
10.  At this point, you should be able to visit `/new` (it might be a good idea to add a link to that route on your index page), fill out the form, submit it and then see it show up on the index page!
11. ADD INSTRUCTIONS FOR DEPLOYMENT
>>>>>>> 9db534e2
</div>

### Student Solutions
To add your solution to the list below, edit this [file](#) (located on The Odin Project's "curriculum" github repository). See the section on [Contributing](http://github.com/TheOdinProject/curriculum/blob/master/contributing.md) for more instructions.

<details markdown="block">
  <summary> Show Student Solutions </summary>

- Add your solution below this line!

</details><|MERGE_RESOLUTION|>--- conflicted
+++ resolved
@@ -23,11 +23,8 @@
   }
 ];
 ~~~
-<<<<<<< HEAD
-4. Next, in your index template loop through that messages array using which ever templating language you selected and for each one, display the user, text and the date the message was added. Remember to pass the `messages` array as an argument in the index template.
-=======
+
 4. Next, in your index template (in the `"views"` folder) loop through the messages array using which ever templating language you selected and for each one, display the user, text and the date the message was added. Don't forget to make your messages available to your template by including it in the res.render 'locals' object (e.g. `res.render('index', { title: "Mini Messageboard", messages: messages })`.
->>>>>>> 9db534e2
 5. Next lets set up the new message form.  In the router add an `app.get()` for the `"/new"` route and point it to a template named `"form"`. In the views directory create your `form` template. Add a heading, 2 inputs (one for the author's name and one for the message text) and a submit button. To make the form actually  make a network request you will need to define it with both a method and an action like so:
 
 ~~~html
@@ -42,20 +39,20 @@
 ~~~javascript
 messages.push({text: messageText, user: messageUser, added: new Date()})
 ~~~
-<<<<<<< HEAD
-7. At the end of the `app.post()` function use `res.redirect('/')` to send users back to the index page after submitting a new message.
-8.  At this point, you should be able to visit `/new` (it might be a good idea to add a link to that route on your index page), fill out the form, submit it and then see it show up on the index page!
-9. Now you're almost ready to deploy your application on Heroku, but before doing that you need to specify a couple of things, just to make life easier for your deployment. First, you need to specify the exact version of Node that you're using in your `package.json` file; if you don't remember the version number, just find it using `node -v`. Then, add it to your `package.json` file, so that it will look similar to this:
+
+9. At the end of the `app.post()` function use `res.redirect('/')` to send users back to the index page after submitting a new message.
+10.  At this point, you should be able to visit `/new` (it might be a good idea to add a link to that route on your index page), fill out the form, submit it and then see it show up on the index page!
+11. Now you're almost ready to deploy your application on Heroku, but before doing that you need to specify a couple of things, just to make life easier for your deployment. First, you need to specify the exact version of Node that you're using in your `package.json` file; if you don't remember the version number, just find it using `node -v`. Then, add it to your `package.json` file, so that it will look similar to this:
 ~~~json
 "engines": {
     "node": "10.x.y"
   },
 ~~~
-10. Heroku usually requires a `Procfile`, which specifies all the commands that need to run on the startup. With node.js, this file isn't obligatory since Heroku searches in the `package.json` file for a start script, which is already defined in your app, but it's still good practice to add it to your project. Create it in your root directory, and add this single line to it:
+12. Heroku usually requires a `Procfile`, which specifies all the commands that need to run on the startup. With node.js, this file isn't obligatory since Heroku searches in the `package.json` file for a start script, which is already defined in your app, but it's still good practice to add it to your project. Create it in your root directory, and add this single line to it:
 ```
 web: node ./bin/www
 ```
-11. You're finally ready to deploy to Heroku! You can first try it on local, using
+13. You're finally ready to deploy to Heroku! You can first try it on local, using
 ```bash
 heroku local web
 ```
@@ -64,11 +61,6 @@
 heroku create
 git push heroku master
 ```
-=======
-9. At the end of the `app.post()` function use `res.redirect('/')` to send users back to the index page after submitting a new message.
-10.  At this point, you should be able to visit `/new` (it might be a good idea to add a link to that route on your index page), fill out the form, submit it and then see it show up on the index page!
-11. ADD INSTRUCTIONS FOR DEPLOYMENT
->>>>>>> 9db534e2
 </div>
 
 ### Student Solutions
