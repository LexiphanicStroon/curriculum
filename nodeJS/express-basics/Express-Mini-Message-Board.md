Let's take a quick break from the main Express tutorial to practice what we've already learned.  At this point you should know enough to use Express to make some fun interactive web apps! We're going to create a super simple message board.

### Assignment

<div class="lesson-content__panel" markdown="1">

<<<<<<< HEAD
1. Use `express-generator` to set up a basic project using whichever templating language you prefer. If you prefer you can set it all up manually -- it doesn't really take that much longer.
2. We are going to have 2 routes, the index (`"/"`) and a new-message form (`"/new"`). The generator already created a router for our index so find that file and open it up.  It can be found at `routes/index.js`. There is already an router.get for `"/"` that should be rendering your index view, so lets add some messages to it.
3. Create an array at the top of your index router called `messages` and put a couple of sample messages inside of it like this:

~~~javascript
const messages = [
  {
    text: "Hi there!",
    user: "Amando",
    added: new Date()
  },
  {
    text: "Hello World!",
    user: "Charles",
    added: new Date()
  }
];
~~~
=======
1.   Use `express-generator` to set up a basic project using whichever templating language you prefer. If you prefer you can set it all up manually -- it doesn't really take that much longer.
2.   We are going to have 2 routes, the index (`"/"`) and a new-message form (`"/new"`). The generator already created a router for our index so find that file and open it up.  It can be found at `routes/index.js`. There is already an router.get for `"/"` that should be rendering your index view, so lets add some messages to it.
3.   Create an array at the top of your index router called `messages` and put a couple of sample messages inside of it like this:
>>>>>>> 74e8def6

     ~~~javascript
     const messages = [
       {
         text: "Hi there!",
         user: "Amando",
         added: new Date()
       },
       {
         text: "Hello World!",
         user: "Charles",
         added: new Date()
       }
     ];
     ~~~

4.   Next, in your index template (in the `"views"` folder) loop through the messages array using which ever templating language you selected and for each one, display the user, text and the date the message was added. Don't forget to make your messages available to your template by including it in the res.render 'locals' object (e.g. `res.render('index', { title: "Mini Messageboard", messages: messages })`.
5.   Next lets set up the new message form.  In the router add an `app.get()` for the `"/new"` route and point it to a template named `"form"`. In the views directory create your `form` template. Add a heading, 2 inputs (one for the author's name and one for the message text) and a submit button. To make the form actually  make a network request you will need to define it with both a method and an action like so:

<<<<<<< HEAD
6. With your form set up like this, when you click on the submit button it should send a POST request to the url specified by the action attribute, so go back to your index router and add an `app.post()` for `"/new"`.
7. To actually get and use the data from your form you should be able to access the contents of your form inside `app.post()` as an object called `req.body`. The individual fields inside the body object are named according to the `name` attribute on your inputs (the value of `<input name="messageText">` will show up as `req.body.messageText` inside the `app.post` function).
8. In your `app.post()` take the contents of the form submission and push them into the messages array as an object that looks something like this:

~~~javascript
messages.push({text: messageText, user: messageUser, added: new Date()});
~~~
=======
     ~~~html
     <form method="POST" action="/new">
       put your inputs and buttons in here!
     </form>
     ~~~

6.   With your form set up like this, when you click on the submit button it should send a POST request to the url specified by the action attribute, so go back to your index router and add an `app.post()` for `"/new"`.
7.   To actually get and use the data from your form you should be able to access the contents of your form inside `app.post()` as an object called `req.body`. The individual fields inside the body object are named according to the `name` attribute on your inputs (the value of `<input name="messageText">` will show up as `req.body.messageText` inside the `app.post` function).
8.   In your `app.post()` take the contents of the form submission and push them into the messages array as an object that looks something like this:
>>>>>>> 74e8def6

     ~~~javascript
     messages.push({text: messageText, usemessageUser,       added: new Date()});
     ~~~

9.   At the end of the `app.post()` function use `res.redirect('/')` to send users back to the index page after submitting a new message.
10.  At this point, you should be able to visit `/new` (it might be a good idea to add a link to that route on your index page), fill out the form, submit it and then see it show up on the index page!
<<<<<<< HEAD
11. Now you're almost ready to deploy your application on Heroku, but before doing that you need to specify a couple of things, just to make life easier for your deployment. First, you need to specify the exact version of Node that you're using in your `package.json` file; if you don't remember the version number, just find it using `node -v`. Then, add it to your `package.json` file, so that it will look similar to this:
=======
11.   Now you're almost ready to deploy your application on Heroku, but before doing that you need to specify a couple of things, just to make life easier for your deployment. First, you need to specify the exact version of Node that you're using in your `package.json` file; if you don't remember the version number, just find it using `node -v`. Then, add it to your `package.json` file, so that it will look similar to this:
>>>>>>> 74e8def6

~~~json
"engines": {
  "node": "10.x.y"
},
~~~

<<<<<<< HEAD
12. Heroku usually requires a `Procfile`, which specifies all the commands that need to run on the startup. With node.js, this file isn't obligatory since Heroku searches in the `package.json` file for a start script, which is already defined in your app, but it's still good practice to add it to your project. Create it in your root directory, and add this single line to it:

```
web: node ./bin/www
```

13. You're finally ready to deploy to Heroku! You can first try it on local, using

```bash
heroku local web
```

This will run your app locally using Heroku at http://localhost:5000/. Test it, and if everything works fine, you can finally create it and push it to your Heroku repository with:

```bash
=======
12.   Heroku usually requires a `Procfile`, which specifies all the commands that need to run on the startup. With node.js, this file isn't obligatory since Heroku searches in the `package.json` file for a start script, which is already defined in your app, but it's still good practice to add it to your project. Create it in your root directory, and add this single line to it:

  ```
  web: node ./bin/www
  ```

You're finally ready to deploy to Heroku! You can first try it on local, using

~~~bash
heroku local web
~~~

This will run your app locally using Heroku at http://localhost:5000/. Test it, and if everything works fine, you can finally create it and push it to your Heroku repository with:

~~~bash
>>>>>>> 74e8def6
heroku create
git push heroku master
~~~
</div>

### Student Solutions
To add your solution to the list below, edit this [file](https://github.com/TheOdinProject/curriculum/blob/master/nodeJS/express-basics/Express-Mini-Message-Board.md). See the section on [Contributing](http://github.com/TheOdinProject/curriculum/blob/master/contributing.md) for more instructions.

<details markdown="block">
  <summary> Show Student Solutions </summary>

- Add your solution below this line!
<<<<<<< HEAD
=======
- [Kevin's Solution](https://github.com/kevinbeall/Message_board) - [View in Browser](https://ancient-oasis-00535.herokuapp.com/)
- [Randolph's Solution](https://github.com/RandolphCisneros/mini-message-board) - [View in Browser](https://mini-message-board-randolph.herokuapp.com/) 
- [filipni's Solution](https://github.com/filipni/mini-messageboard) - [View in Browser](https://filipni-messageboard.herokuapp.com/) 
- [sodip's Solution](https://github.com/sodip101/MiniMessageboard) - [View in Browser](https://mini-messageboard.herokuapp.com/)
- [yldrmali's Solution](https://github.com/yldrmali/mini_message_board) - [View in Browser](https://sleepy-harbor-09438.herokuapp.com/)
- [Julio's Solution](https://github.com/julio22b/mini-message-board) - [View in Browser](https://tranquil-earth-41894.herokuapp.com/)
>>>>>>> 74e8def6
- [Katarzyna Kaswen-Wilk's Solution](https://github.com/kikupiku/mini-message-board) - [View in Browser](https://afternoon-hamlet-45199.herokuapp.com/)
- [Braxton Lemmon's Solution](https://github.com/braxtonlemmon/message-board-express) - [View in Browser](https://serene-wildwood-68527.herokuapp.com/)
- [Hammad Ahmed's Solution](https://github.com/shammadahmed/mini-message-board) - [View in Browser](https://express-mini-message-board.herokuapp.com/)
- [Igorashs's Solution](https://github.com/igorashs/mini-message-board) - [View in Browser](https://damp-badlands-14798.herokuapp.com/)
- [autumnchris's Solution](https://github.com/autumnchris/mini-message-board-demo) - [View in Browser](https://autumnchris-message-board-demo.herokuapp.com)
- [Obylisk's Solution](https://github.com/obylisk/miniMessageBoard) - [View in Browser](https://obylisk-mini-message-board.herokuapp.com/)
- [Kris Tobiasson's Solution](https://github.com/highpockets/message-board.git) - [View in Browser](https://peaceful-spire-16849.herokuapp.com/)
- [Zakariye Yusuf's Solution](https://github.com/ZYusuf10/miniMsg) - [View in Browser](https://infinite-beyond-66667.herokuapp.com/)
- [Henrique Sousa's Solution](https://github.com/Henrique-Sousa/mini-message-board) - [View in Browser](https://desolate-sea-58239.herokuapp.com/)
- [tracy2811's Solution](https://github.com/tracy2811/mini-message-board) - [View in Browser](https://mysterious-ravine-54562.herokuapp.com/)
- [Alain Suarez's Solution](https://gitlab.com/asuar/node-message-board) - [View in Browser](https://calm-peak-40614.herokuapp.com/)
- [Slashflex's Solution](https://github.com/Slashflex/Basic-node-setup) - [View in Browser](https://basic-node-setup.herokuapp.com/)
- [Vollantre's Solution](https://github.com/vollantre/mini_message_board) - [View in Browser](https://minimessageboard.herokuapp.com/)
- [MikkRou's Solution](https://github.com/MikkRou/mini-message-board) - [View in Browser](https://quiet-wave-64873.herokuapp.com/)
- [Ryan Lewin's Solution](https://github.com/ryan-lewin/mini-message-board) - [View in Browswer](https://morning-stream-91838.herokuapp.com/)
- [Eljoey's Solution](https://github.com/eljoey/message_board) - [View in Browswer](https://salty-river-84330.herokuapp.com/)
- [Vedat's Solution](https://github.com/mvedataydin/express-message-board) - [View in Browser](https://immense-woodland-14248.herokuapp.com/)
- [Henry Kirya's Solution](https://github.com/harrika/messakira) - [View in Browser](https://messakira.herokuapp.com/)
- [djolesusername's Solution](https://messages2019.herokuapp.com/) - [View in Browser](https://messages2019.herokuapp.com/)
- [tbmreza's Solution](https://github.com/tbmreza/odinproject-node2/) - [View in Browser](https://reza-message-board.herokuapp.com)
- [Morgan's Solution](https://github.com/morgando/message-board) - [View in Browser](https://polar-meadow-92800.herokuapp.com/)
- [JamCry's Solution](https://github.com/jamcry/express-message-board) - [View in Browser](https://pacific-beach-38765.herokuapp.com/)
- [Agnieszka's Solution](https://github.com/atarsa/mini-msg-board-express) - [View in Browser](https://quiet-hollows-16705.herokuapp.com)
- [Jake's Solution](https://github.com/jdonahue135/miniMessageBoard) - [View in Browser](https://sheltered-hollows-81080.herokuapp.com/)
- [Andrécio's Solution](https://github.com/andreciobezerra/Messages-board) - [View in Browser](https://safe-wave-54774.herokuapp.com/)
- [Ifeanyichukwu's Solution](https://github.com/Anyitechs/Message_boardApp) - [View in Browser](https://boiling-temple-35917.herokuapp.com/)
- [Ryan Floyd's Solution](https://github.com/MrRyanFloyd/mini-message-board) - [View in Browser](https://odin-mini-message-board.herokuapp.com/)
- [Aron's Solution](https://github.com/aronfischer/mern_message_board) - [View in Browser](https://aronfischer.github.io/mern_message_board/)
- [Siegmeister's Solution](https://github.com/the-siegmeister/mini-message-board) - [View in Browser](https://salty-ridge-30513.herokuapp.com/)
- [Christian's Solution](https://github.com/calamis/mini-messageboard) - [View in Browser](https://lit-mountain-92977.herokuapp.com/)
- [0xtaf's Solution](https://github.com/0xtaf/mini-message-board) - [View in Browser](https://immense-hamlet-03503.herokuapp.com/)
- [Emil Dimitrov's Solution](https://github.com/edmtrv/mini-message-board) - [View in Browser](https://thawing-badlands-31259.herokuapp.com/)
- [mmboyce's Solution](https://github.com/mmboyce/mini-message-board) - [View in Browser](https://enigmatic-taiga-64239.herokuapp.com/)
- [Scott Bowles's Solution](https://github.com/scottBowles/express-practice-mini-messageboard) - [View in Browser](https://salty-savannah-75073.herokuapp.com/)
 - [barrysweeney's Solution](https://github.com/barrysweeney/mini-message-board) - [View in Browser](https://dry-reaches-26545.herokuapp.com/)
 - [ranmaru22's Solution](https://github.com/ranmaru22/mini-message-board) - [View in Browser](https://tranquil-falls-97148.herokuapp.com)
</details><|MERGE_RESOLUTION|>--- conflicted
+++ resolved
@@ -4,30 +4,9 @@
 
 <div class="lesson-content__panel" markdown="1">
 
-<<<<<<< HEAD
-1. Use `express-generator` to set up a basic project using whichever templating language you prefer. If you prefer you can set it all up manually -- it doesn't really take that much longer.
-2. We are going to have 2 routes, the index (`"/"`) and a new-message form (`"/new"`). The generator already created a router for our index so find that file and open it up.  It can be found at `routes/index.js`. There is already an router.get for `"/"` that should be rendering your index view, so lets add some messages to it.
-3. Create an array at the top of your index router called `messages` and put a couple of sample messages inside of it like this:
-
-~~~javascript
-const messages = [
-  {
-    text: "Hi there!",
-    user: "Amando",
-    added: new Date()
-  },
-  {
-    text: "Hello World!",
-    user: "Charles",
-    added: new Date()
-  }
-];
-~~~
-=======
 1.   Use `express-generator` to set up a basic project using whichever templating language you prefer. If you prefer you can set it all up manually -- it doesn't really take that much longer.
 2.   We are going to have 2 routes, the index (`"/"`) and a new-message form (`"/new"`). The generator already created a router for our index so find that file and open it up.  It can be found at `routes/index.js`. There is already an router.get for `"/"` that should be rendering your index view, so lets add some messages to it.
 3.   Create an array at the top of your index router called `messages` and put a couple of sample messages inside of it like this:
->>>>>>> 74e8def6
 
      ~~~javascript
      const messages = [
@@ -47,15 +26,6 @@
 4.   Next, in your index template (in the `"views"` folder) loop through the messages array using which ever templating language you selected and for each one, display the user, text and the date the message was added. Don't forget to make your messages available to your template by including it in the res.render 'locals' object (e.g. `res.render('index', { title: "Mini Messageboard", messages: messages })`.
 5.   Next lets set up the new message form.  In the router add an `app.get()` for the `"/new"` route and point it to a template named `"form"`. In the views directory create your `form` template. Add a heading, 2 inputs (one for the author's name and one for the message text) and a submit button. To make the form actually  make a network request you will need to define it with both a method and an action like so:
 
-<<<<<<< HEAD
-6. With your form set up like this, when you click on the submit button it should send a POST request to the url specified by the action attribute, so go back to your index router and add an `app.post()` for `"/new"`.
-7. To actually get and use the data from your form you should be able to access the contents of your form inside `app.post()` as an object called `req.body`. The individual fields inside the body object are named according to the `name` attribute on your inputs (the value of `<input name="messageText">` will show up as `req.body.messageText` inside the `app.post` function).
-8. In your `app.post()` take the contents of the form submission and push them into the messages array as an object that looks something like this:
-
-~~~javascript
-messages.push({text: messageText, user: messageUser, added: new Date()});
-~~~
-=======
      ~~~html
      <form method="POST" action="/new">
        put your inputs and buttons in here!
@@ -65,7 +35,6 @@
 6.   With your form set up like this, when you click on the submit button it should send a POST request to the url specified by the action attribute, so go back to your index router and add an `app.post()` for `"/new"`.
 7.   To actually get and use the data from your form you should be able to access the contents of your form inside `app.post()` as an object called `req.body`. The individual fields inside the body object are named according to the `name` attribute on your inputs (the value of `<input name="messageText">` will show up as `req.body.messageText` inside the `app.post` function).
 8.   In your `app.post()` take the contents of the form submission and push them into the messages array as an object that looks something like this:
->>>>>>> 74e8def6
 
      ~~~javascript
      messages.push({text: messageText, usemessageUser,       added: new Date()});
@@ -73,11 +42,7 @@
 
 9.   At the end of the `app.post()` function use `res.redirect('/')` to send users back to the index page after submitting a new message.
 10.  At this point, you should be able to visit `/new` (it might be a good idea to add a link to that route on your index page), fill out the form, submit it and then see it show up on the index page!
-<<<<<<< HEAD
-11. Now you're almost ready to deploy your application on Heroku, but before doing that you need to specify a couple of things, just to make life easier for your deployment. First, you need to specify the exact version of Node that you're using in your `package.json` file; if you don't remember the version number, just find it using `node -v`. Then, add it to your `package.json` file, so that it will look similar to this:
-=======
 11.   Now you're almost ready to deploy your application on Heroku, but before doing that you need to specify a couple of things, just to make life easier for your deployment. First, you need to specify the exact version of Node that you're using in your `package.json` file; if you don't remember the version number, just find it using `node -v`. Then, add it to your `package.json` file, so that it will look similar to this:
->>>>>>> 74e8def6
 
 ~~~json
 "engines": {
@@ -85,23 +50,6 @@
 },
 ~~~
 
-<<<<<<< HEAD
-12. Heroku usually requires a `Procfile`, which specifies all the commands that need to run on the startup. With node.js, this file isn't obligatory since Heroku searches in the `package.json` file for a start script, which is already defined in your app, but it's still good practice to add it to your project. Create it in your root directory, and add this single line to it:
-
-```
-web: node ./bin/www
-```
-
-13. You're finally ready to deploy to Heroku! You can first try it on local, using
-
-```bash
-heroku local web
-```
-
-This will run your app locally using Heroku at http://localhost:5000/. Test it, and if everything works fine, you can finally create it and push it to your Heroku repository with:
-
-```bash
-=======
 12.   Heroku usually requires a `Procfile`, which specifies all the commands that need to run on the startup. With node.js, this file isn't obligatory since Heroku searches in the `package.json` file for a start script, which is already defined in your app, but it's still good practice to add it to your project. Create it in your root directory, and add this single line to it:
 
   ```
@@ -117,7 +65,6 @@
 This will run your app locally using Heroku at http://localhost:5000/. Test it, and if everything works fine, you can finally create it and push it to your Heroku repository with:
 
 ~~~bash
->>>>>>> 74e8def6
 heroku create
 git push heroku master
 ~~~
@@ -130,15 +77,12 @@
   <summary> Show Student Solutions </summary>
 
 - Add your solution below this line!
-<<<<<<< HEAD
-=======
 - [Kevin's Solution](https://github.com/kevinbeall/Message_board) - [View in Browser](https://ancient-oasis-00535.herokuapp.com/)
 - [Randolph's Solution](https://github.com/RandolphCisneros/mini-message-board) - [View in Browser](https://mini-message-board-randolph.herokuapp.com/) 
 - [filipni's Solution](https://github.com/filipni/mini-messageboard) - [View in Browser](https://filipni-messageboard.herokuapp.com/) 
 - [sodip's Solution](https://github.com/sodip101/MiniMessageboard) - [View in Browser](https://mini-messageboard.herokuapp.com/)
 - [yldrmali's Solution](https://github.com/yldrmali/mini_message_board) - [View in Browser](https://sleepy-harbor-09438.herokuapp.com/)
 - [Julio's Solution](https://github.com/julio22b/mini-message-board) - [View in Browser](https://tranquil-earth-41894.herokuapp.com/)
->>>>>>> 74e8def6
 - [Katarzyna Kaswen-Wilk's Solution](https://github.com/kikupiku/mini-message-board) - [View in Browser](https://afternoon-hamlet-45199.herokuapp.com/)
 - [Braxton Lemmon's Solution](https://github.com/braxtonlemmon/message-board-express) - [View in Browser](https://serene-wildwood-68527.herokuapp.com/)
 - [Hammad Ahmed's Solution](https://github.com/shammadahmed/mini-message-board) - [View in Browser](https://express-mini-message-board.herokuapp.com/)
