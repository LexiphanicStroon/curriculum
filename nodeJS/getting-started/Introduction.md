--- conflicted
+++ resolved
@@ -82,8 +82,4 @@
 ### Knowledge Check
 This section contains questions for you to check your understanding of this lesson. If you’re having trouble answering the questions below on your own, review the material above to find the answer.
 
-<<<<<<< HEAD
 <a class="knowledge-check-link" href="#what-is-node">What is Node?</a>
-=======
-- What is Node?
->>>>>>> 0b612dcf
