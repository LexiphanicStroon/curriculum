NodeJS (or just 'Node') has been steadily gaining popularity since it's creation in 2009. The internet is flooded with courses and articles about it, installing it is a prerequisite for pretty much any front-end development work, and of course the amount of jobs that require knowledge of it is also on the rise.

### Learning Outcomes
By the end of this lesson, you should be able to do the following:

 - Describe the purpose of a server.
 - Describe the differences between static and dynamic sites.
 - Explain why you might need a back-end for your project.
 - Explain when you would't need a back-end for a project.
 - Explain the event loop.
 - Understand the origin of the Node.js runtime.
 - Write a simple "hello world" application and run it in the console of your machine.
 - Understand what Node.js really is.

But what is it?  The [Node.js website](https://nodejs.org/en/about/) declares:

> "As an asyncronous event driven JavaScript runtime, Node is designed to build scalable network applications."

This is a definition that requires a little unpacking.

<<<<<<< HEAD
The important bit to understand right up front is that Node is a "JavaScript runtime".  When JavaScript was first created, it was designed to run *in the browser*. This means that it was impossible to use JavaScript to write any kind of program that was not a web-site. Node brings JavaScript _out_ of browser-land. This allows developers to use JavaScript to accomplish pretty much anything that other popular server-side languages such as Ruby, PHP, C# and Python can do. So, at it's most basic level, Node simply allows you to run JavaScript code on a machine such as your local computer or a server without having to go through a web-browser.

To facilitate this, Node has some added functionality that is not found in browser-based JavaScript, such as the ability to read and write local files, create http connections and listen to network requests.

### Event Driven
Back to the defintion from Node's website: Node is an **asyncronous event driven** JavaScript runtime. In this context **asyncronous** means that when you write your code you do not try to predict the exact sequence in which every line will run.  Instead you write your code as a collection of smaller functions that get called in response to specific events such as a network request (**event driven**).
=======
The important bit to understand right up front is that Node is a "JavaScript runtime".  When JavaScript was first invented, and for most of its life (until the creation of Node) it has been a language that runs *in the browser*.  Node is a runtime that allows the user to run javascript code outside of the browser, on a command-line or in a server.  This allows developers to use JavaScript for pretty much anything that other popular server-side languages such as Ruby, PHP, C# and Python can do. So, at it's most basic, Node simply allows you to run JavaScript code on a machine such as your local computer or a server without having to go through a web browser.

To facilitate this, Node has some added functionality that is not found in browser-based JS such as the ability to read and write files to the filesystem, create HTTP connections and listen to network requests.

### Event Driven
Node is an **asynchronous event driven** JavaScript runtime. The words asynchronous and event-driven here are really important to how Node works, and how you are going to go about writing code for it. Essentially what that means is that instead of writing a bunch of code that tells your program what to do in a sequence, you break your code up into smaller functions that get run in response to specific events.
>>>>>>> 7ebd5c56

For example, let's say you are writing a program and you need it to do the following. It should read some text from a file, print that text to the console, query a database for a list of users and filter the users based on their age.

Instead of telling your code to do those steps sequentially like so:

1. Read File
2. Print File Contents
3. Query Database
4. Filter Database Query results

You can break up the task like so:

1. Read File _AND THEN_ Print File Contents
2. Query Database _AND THEN_ Filter Database Query Results.

<<<<<<< HEAD
When you run this program Node will start at the top and begin reading the file but since that is an action that takes some time it will immediately begin running the second step (querying the database) while it's waiting on the file to finish reading.
=======
So when node steps through your file, it will start with whatever you have first (Read File), but (and this is the important part) while that file is being read it will go ahead and begin step 2 (Query Database). Since both of those steps (Reading a File and Querying a Database) take a little time to complete, we don't really know which one will be done first. If our database is small and the file we're reading is huge, the Database Query _could_ finish first... but to our program, it doesn't matter.
>>>>>>> 7ebd5c56

While both of these processes are running, Node sits and waits on an _event_.  In this case, it is waiting on the completion of both processes, the reading of a file and the database query. When either of these tasks are finished, Node will fire off an event that will run the next function we've defined. So if the read-file process finishes first, it will print the file contents. If the database query finishes first, it will start the filtering process. As the programmer, we don't know or care which order the two processes are going to be completed. If this code was processed syncronously (rather than asyncronously) we would have to wait for each step in the program before moving on to the next one, which could cause things to slow down considerably.  If the file that we needed to read was really long then we might have to wait a few seconds before the database query could begin.

<<<<<<< HEAD
This process, is almost exactly like they way that you would use `addEventListener` in front-end JavaScript to wait for a user action such as a mouse-click or keyboard press.  The main difference is that the events are going to be things such as network requests and database queries. This functionality is facilitated through the use of callbacks. Callbacks are incredibly important to Node so take a minute to read through [this article](https://briggs.dev/blog/understanding-callbacks), to make sure you're up to speed.
=======
This process, while a little confusing at first, is very similar to the way that you would use `addEventListener` in front-end JavaScript to wait for a user action such as a mouse-click or keyboard press.  The main difference is that in this case, the events are going to be things such as network requests, or the completion of a database query. This functionality is facilitated through the use of callbacks. It's probably been a while since you first learned that concept, and it's _incredibly important_ in Node, so take a minute to read through [this article](https://briggs.dev/blog/understanding-callbacks), which is a deep dive into how callbacks work in JavaScript.
>>>>>>> 7ebd5c56

Let's look at a quick real-world example:

~~~javascript
http.createServer(function (req, res) {
  res.writeHead(200, {'Content-Type': 'text/html'});
  res.end('Hello World!');
}).listen(8080);
~~~

This snippet is from the very first lesson in a tutorial that you'll be following very soon. Basically this code is creating a server and saying, "any time we get a network request run this callback function".  This function happens to respond with the text 'Hello World'. So if you go to a browser and navigate to the correct address and port you would see that text on your screen.



### Assignment

<div class="lesson-content__panel" markdown="1">

1. [This short module](https://developer.mozilla.org/en-US/docs/Learn/Server-side/First_steps) on "The Server Side" from MDN is a great source for the background knowledge you need. Read through at least the first two articles posted under the 'Guides' section: Introduction to the server side and Client-Server Overview. The other two are interesting and worth reviewing, but less relevant to our immediate concerns.
2. To gain a little more insight into the nature of Node, and to unpack the rest of the above definition, read [this article](https://medium.freecodecamp.org/what-exactly-is-node-js-ae36e97449f5). There's a long, but *really* fantastic video linked in that article, don't skip it!
3. Take a minute or two to browse through the main [Node.js website](https://nodejs.org/en/).  The getting-started article is a little *too* basic for our needs, and at this point the API documentation is probably a little too complicated for us to make use of just yet. But it will be very useful to become familiar with this resource as we progress.
4. [This short video](https://www.youtube.com/watch?v=uVwtVBpw7RQ) is a great introduction as well!

</div>

### Additional Resources
This section contains helpful links to other content. It isn't required, so consider it supplemental for if you need to dive deeper into something.
- link to stuff!

### Knowledge Check
This section contains questions for you to check your understanding of this lesson. If you're having trouble answering the questions below on your own, clicking the small arrow to the left of the question will reveal the answers.

<details>
<summary>a question</summary>
<ul><ul>
  <li>the answer to that question</li>
</ul></ul>
</details><|MERGE_RESOLUTION|>--- conflicted
+++ resolved
@@ -18,21 +18,12 @@
 
 This is a definition that requires a little unpacking.
 
-<<<<<<< HEAD
 The important bit to understand right up front is that Node is a "JavaScript runtime".  When JavaScript was first created, it was designed to run *in the browser*. This means that it was impossible to use JavaScript to write any kind of program that was not a web-site. Node brings JavaScript _out_ of browser-land. This allows developers to use JavaScript to accomplish pretty much anything that other popular server-side languages such as Ruby, PHP, C# and Python can do. So, at it's most basic level, Node simply allows you to run JavaScript code on a machine such as your local computer or a server without having to go through a web-browser.
 
 To facilitate this, Node has some added functionality that is not found in browser-based JavaScript, such as the ability to read and write local files, create http connections and listen to network requests.
 
 ### Event Driven
 Back to the defintion from Node's website: Node is an **asyncronous event driven** JavaScript runtime. In this context **asyncronous** means that when you write your code you do not try to predict the exact sequence in which every line will run.  Instead you write your code as a collection of smaller functions that get called in response to specific events such as a network request (**event driven**).
-=======
-The important bit to understand right up front is that Node is a "JavaScript runtime".  When JavaScript was first invented, and for most of its life (until the creation of Node) it has been a language that runs *in the browser*.  Node is a runtime that allows the user to run javascript code outside of the browser, on a command-line or in a server.  This allows developers to use JavaScript for pretty much anything that other popular server-side languages such as Ruby, PHP, C# and Python can do. So, at it's most basic, Node simply allows you to run JavaScript code on a machine such as your local computer or a server without having to go through a web browser.
-
-To facilitate this, Node has some added functionality that is not found in browser-based JS such as the ability to read and write files to the filesystem, create HTTP connections and listen to network requests.
-
-### Event Driven
-Node is an **asynchronous event driven** JavaScript runtime. The words asynchronous and event-driven here are really important to how Node works, and how you are going to go about writing code for it. Essentially what that means is that instead of writing a bunch of code that tells your program what to do in a sequence, you break your code up into smaller functions that get run in response to specific events.
->>>>>>> 7ebd5c56
 
 For example, let's say you are writing a program and you need it to do the following. It should read some text from a file, print that text to the console, query a database for a list of users and filter the users based on their age.
 
@@ -48,19 +39,11 @@
 1. Read File _AND THEN_ Print File Contents
 2. Query Database _AND THEN_ Filter Database Query Results.
 
-<<<<<<< HEAD
 When you run this program Node will start at the top and begin reading the file but since that is an action that takes some time it will immediately begin running the second step (querying the database) while it's waiting on the file to finish reading.
-=======
-So when node steps through your file, it will start with whatever you have first (Read File), but (and this is the important part) while that file is being read it will go ahead and begin step 2 (Query Database). Since both of those steps (Reading a File and Querying a Database) take a little time to complete, we don't really know which one will be done first. If our database is small and the file we're reading is huge, the Database Query _could_ finish first... but to our program, it doesn't matter.
->>>>>>> 7ebd5c56
 
 While both of these processes are running, Node sits and waits on an _event_.  In this case, it is waiting on the completion of both processes, the reading of a file and the database query. When either of these tasks are finished, Node will fire off an event that will run the next function we've defined. So if the read-file process finishes first, it will print the file contents. If the database query finishes first, it will start the filtering process. As the programmer, we don't know or care which order the two processes are going to be completed. If this code was processed syncronously (rather than asyncronously) we would have to wait for each step in the program before moving on to the next one, which could cause things to slow down considerably.  If the file that we needed to read was really long then we might have to wait a few seconds before the database query could begin.
 
-<<<<<<< HEAD
-This process, is almost exactly like they way that you would use `addEventListener` in front-end JavaScript to wait for a user action such as a mouse-click or keyboard press.  The main difference is that the events are going to be things such as network requests and database queries. This functionality is facilitated through the use of callbacks. Callbacks are incredibly important to Node so take a minute to read through [this article](https://briggs.dev/blog/understanding-callbacks), to make sure you're up to speed.
-=======
-This process, while a little confusing at first, is very similar to the way that you would use `addEventListener` in front-end JavaScript to wait for a user action such as a mouse-click or keyboard press.  The main difference is that in this case, the events are going to be things such as network requests, or the completion of a database query. This functionality is facilitated through the use of callbacks. It's probably been a while since you first learned that concept, and it's _incredibly important_ in Node, so take a minute to read through [this article](https://briggs.dev/blog/understanding-callbacks), which is a deep dive into how callbacks work in JavaScript.
->>>>>>> 7ebd5c56
+This process is almost exactly like they way that you would use `addEventListener` in front-end JavaScript to wait for a user action such as a mouse-click or keyboard press.  The main difference is that the events are going to be things such as network requests and database queries. This functionality is facilitated through the use of callbacks. Callbacks are incredibly important to Node so take a minute to read through [this article](https://briggs.dev/blog/understanding-callbacks), to make sure you're up to speed.
 
 Let's look at a quick real-world example:
 
