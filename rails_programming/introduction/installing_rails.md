--- conflicted
+++ resolved
@@ -123,12 +123,8 @@
 #### Step 2.1 Initialize Locally, Stage, and Commit
 Initialize a Git repo in your `my_first_rails_app` folder, then stage and commit all changes within it.
 
-<<<<<<< HEAD
 #### Step 2.2 Initialize on GitHub, add the remote, and Push
-Make a repo on Github and make sure you **do not** initialize the repository with a README and Rails created one already. Add this repo as a remote and push your repo to GitHub just like you normally do.
-=======
-First, open [GitHub.com](https://github.com/) in your browser and sign in (if you aren't already). Next, look for your profile picture in the upper right-hand corner, click the "+" symbol next to it, and then click `New repository`. Give the repository a name (maybe `my_first_rails_app`?), and make sure you **do not** initialise the repository with a README because Rails has created one already. Click `Create Repository`.
->>>>>>> 2da30866
+Make a repo on Github and make sure you **do not** initialize the repository with a README because Rails has created one already. Add this repo as a remote and push your repo to GitHub just like you normally do.
 
 #### Step 2.3 Confirm Git is Working Correctly
 Confirm that the push was successful and on GitHub you see all the folders and files made locally by Rails, starting with a folder called "app".
