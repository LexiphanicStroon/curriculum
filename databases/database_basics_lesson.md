--- conflicted
+++ resolved
@@ -32,12 +32,8 @@
 
 * [What is a Relational Database?](http://computer.howstuffworks.com/question599.htm) from HowStuffWorks.com
 * A brief [Simple Wiki article describing relational databases](http://simple.wikipedia.org/wiki/Relational_database)
-<<<<<<< HEAD
-* Hunter Ducharme created [an e-book](https://app.gitbook.com/@hunter-ducharme/s/sql-basics/) which is a great documentation on how to do all the basics in SQL.
+* Hunter Ducharme created [an e-book](https://hunter-ducharme.gitbook.io/sql-basics/) which is a great documentation on how to do all the basics in SQL.
 * Relational databases aren't the only way to store data. Non-relational (aka NoSQL) databases have emerged over the last couple decades. Check out [this artcle](https://circleci.com/blog/SQL-vs-NoSQL-databases/) to learn the difference between SQL and NoSQL.
-=======
-* Hunter Ducharme created [an e-book](https://hunter-ducharme.gitbook.io/sql-basics/) which is a great documentation on how to do all the basics in SQL.
->>>>>>> 102aee22
 
 ### Knowledge Check
 This section contains questions for you to check your understanding of this lesson. If you're having trouble answering the questions below on your own, review the material above to find the answer.
