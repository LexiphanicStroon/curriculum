### Introduction

Data is the core of any good web app and a good working knowledge of SQL will take you a long way.  That knowledge lets you not just understand what's going on behind the scenes with your ORM tool (e.g. Active Record) but also to feel comfortable asking more complicated questions of your data.  And that's really what SQL is all about -- asking questions of your database and occasionally also adding or changing things in it.  Querying can be incredibly useful for you.

In more straightforward cases, you might want to display all users who signed up in December via the promotion code "FREESTUFF".  You might want to display all comments created by the current user and sorted by topic and creation date.  In more complex cases, you may want to show a list of all the orders shipped to states with more than 1,000 users by quantity and total order value.  Or, for internal reasons, you might ask marketing analysis questions like which promotion channels produce users who meet your specified engagement criteria of reading 5 articles per work week.

All of those examples involve you engaging with your database.  Luckily, many databases (the ones we'll be focusing on) speak SQL and luckily SQL really only has a dozen or so words that you'll consistently use out of a few dozen total.  So it's not a large language, it's much more about the concepts behind it.

You will start with the questions like the ones above and then have to figure out how to ask them properly of your database, which likely has a bunch of different tables in it.  Everyone probably visualizes it a bit differently, but finding a way to visualize what's going on when you do SQL queries is pretty important. We actually think of Excel tables moving in our head and combining with each other and reshuffling as necessary. To each their own.

We'll move beyond just the simple `SELECT "users".* FROM "users" LIMIT 1` queries and into more dynamic topics like joining tables together, performing calculations on the results, and grouping results together in new ways.

All this stuff is being used by Rails behind the scenes so understanding it will make you much better at writing queries in Rails. This is why we're going over databases before learning Rails.

#### A Note on Resources

SQL is one of those topics that's been stored away in dusty old technical manuals and 90's style websites. Even the best books out there can make it seem oddly complicated because they tend to write for the database engineer who actually does need to know all the nitty gritty details.

Though the prevalence of web applications these days has grown the demand among new users to focus on understanding the *concepts* of SQL, the learning tools haven't really caught up. We'll do our best to impart those concepts using the tools available.

### Lesson Overview
This section contains a general overview of topics that you will learn in this lesson.

-   What a Primary Key is.
-   What Foreign Keys are.
-   What a Schema is.
-   How to use various SQL statements like `SELECT`, `CREATE TABLE`, `UPDATE`, `DELETE` and more.
-   How to use various SQL clauses like `WHERE`, `LIKE`, `DISTINCT` and more.
-   How to use various SQL functions like `AVG`, `COUNT`, `SUM` and more.
-   What Indexes are good for.
-   What the difference between `WHERE` and `HAVING` is.

### The World's Fastest Semi-Complete Explanation of SQL

This is a very brief soup-to-nuts explanation of SQL.  It won't do a particularly good job teaching you specific new tactics but should present a general overview to have going into the reading assignment.  Here we go...

SQL is the language used to talk to many relational databases.  These databases use lots of tables to store different types of data (e.g. "users" and "posts" tables).  Tables are long lists like spreadsheets where each row is a different record (or object, e.g. a single user) and each column is one of that record's attributes (like name, email, etc).  The one column that all tables include is an "ID" column, which gives the unique row numbers, and is called the record's "primary key".

You can "link" tables together by making one of the columns in one table point to the ID of another table, for instance a row in the "posts" table might include the author's ID under the column called "user_id".  <span id='foreign-key'>Because the "posts" table has the ID of another table in it, that column is called a "foreign key"</span>.

#### Setting Stuff Up

SQL lets you do everything.  The first category of commands are for setting up the database (`CREATE DATABASE`), setting up an individual table (`CREATE TABLE`), and similar commands for altering or destroying them.  <span id='schema'>The setup information for your database is stored in a special file called the "Schema", and this is updated whenever you make changes to the structure of your database</span>.  Think of the schema as saying "here's our database and it's got a couple tables.  The first table is 'users' and it's got columns for 'ID' (which is an integer), 'name' (which is a bunch of characters), 'email' (which is a bunch of characters) ..."

In addition to setting up tables, you can tell your database to only allow unique values in a particular column (e.g. for usernames) or to index a column for faster searching later with `CREATE INDEX`.  Create indexes, which basically do all the hard work of sorting your table ahead of time, for columns that you'll likely be using to search on later (like username)... it will make your database much faster.

SQL likes semicolons at the end of lines and using single quotes (') instead of double quotes(").

#### Mucking Around with Data

Once your database is set up and you've got empty tables to work with, you use SQL's statements to start populating it.  The main actions you want to do are CRUD (which we've seen before) -- Create, Read, Update, and Destroy.  Most of the commands you run will fall under the "Read" category, since you'll spend lots of time asking questions of your data and trying to display it.

<span id='command-parts'>Every CRUDdy command in SQL contains a few parts -- the action ("statement"), the table it should run on, and the conditions ("clauses")</span>.  If you just do an action on a table without specifying conditions, it will apply to the whole database and you'll probably break something.

For "Destroy" queries, the classic mistake is typing `DELETE FROM users` without a `WHERE` clause, which removes all your users from the table.  You probably needed to delete just one user, who you would specify based on some (hopefully unique) attribute like "name" or "id" as part of your condition clause, e.g. `DELETE FROM users WHERE users.id = 1`.  You can do all kinds of common sense things like using `>`, `<`, `<=` etc. comparison operators to specify groups of rows to run commands on or logical operators like `AND`, `OR`, `NOT` etc to chain multiple clauses together, e.g. `DELETE FROM users WHERE id > 12 AND name = 'foo'`.

"Create" queries use `INSERT INTO` and you'll need to specify which columns to insert stuff into and then which values to put in those columns, which looks something like `INSERT INTO users (name, email) VALUES ('foobar','foo@bar.com');`.  This is one of the few queries that you don't need to be careful about which rows you've selected since you're actually just adding new ones into the table.

"Update" queries use `UPDATE` and you'll need to tell it what data to `SET` (using key="value" pairs) and which rows to do those updates for.  Be careful because if your `WHERE` clause finds multiple rows (e.g. if you've searched based on a common first name), they'll all get updated. A standard query for updating a user's email may look something like the following (though in the real world you'd search on ID because it's always unique):

~~~sql
  UPDATE users
  SET name='barfoo', email='bar@foo.com'
  WHERE email='foo@bar.com';
~~~

<span id='sql-read'>"Read" queries, which use `SELECT`, are the most common, e.g. `SELECT * FROM users WHERE created_at < '2013-12-11 15:35:59 -0800'`</span>.  The `*` you see just says "all the columns".  Specify a column using both the table name and the column name.  You can get away with just the column name for simple queries but as soon as there are more than one table involved, SQL will yell at you so just always specify the table name: `SELECT users.id, users.name FROM users`.

A close cousin of `SELECT`, for if you only want unique values of a column, is `SELECT DISTINCT`.  Say you want a list of all the different names of your users without any duplicates... try `SELECT DISTINCT users.name FROM users`.

#### Mashing Tables Together

If you want to get all the posts created by a given user, you need to tell SQL which columns it should use to zip the tables together with the `ON` clause. Perform the "zipping" with the `JOIN` command.  But wait, if you mash two tables together where the data doesn't perfectly match up (e.g. there are multiple posts for one user), which rows do you actually keep?  There are four different possibilities:

_(__note:__ the "left" table is the original table (the one that the `FROM` clause was `ON`), e.g. "users" in examples below.)_

*See ["A Visual Explanation of SQL Joins"](http://blog.codinghorror.com/a-visual-explanation-of-sql-joins) by Jeff Atwood for good visuals.*

1. `INNER JOIN`, aka `JOIN` -- Your best friend and 95% of what you'll use.  <span id='inner-join'>Keeps only the rows from both tables where they match up</span>.  If you asked for all the posts for all users (`SELECT * FROM users JOIN posts ON users.id = posts.user_id`), it would return only the users who have actually written posts and only posts which have specified their author in the `user_id` column.  If an author has written multiple posts, there will be multiple rows returned (but the columns containing the user data will just be repeated).
2. `LEFT OUTER JOIN` -- keep all the rows from the left table and add on any rows from the right table which match up to the left table's.  Set any empty cells this produces to `NULL`.  E.g. return all the users whether they have written posts or not.  If they do have posts, list those posts as above.  If not, set the columns we asked for from the "posts" table to `NULL`.
3. `RIGHT OUTER JOIN` -- the opposite... keep all rows in the right table.
4. `FULL OUTER JOIN` -- Keep all rows from all tables, even if there are mismatches between them.  Set any mismatched cells to `NULL`.

Joins naturally let you specify conditions too, like if you only want the posts from a specific user: `SELECT * FROM users JOIN posts ON users.id = posts.user_id WHERE users.id = 42`.

Read through [W3 Schools' Joins lesson](http://www.w3schools.com/sql/sql_join.asp) for a better explanation.

#### Using Functions to Aggregate Your Data

When you run a vanilla SQL query, you often get back a bunch of rows.  Sometimes you want to just return a single relevant value that aggregates a column, like the `COUNT` of posts a user has written.  In this case, just use one of the helpful "aggregate" functions offered by SQL (most of which you'd expect to be there -- functions like `SUM` and `MIN` and `MAX` etc).  <span id='aggregate-function'>You include the function as a part of the `SELECT` statement, like `SELECT MAX(users.age) FROM users`</span>.  The function will operate on just a single column unless you specify `*`, which only works for some functions like `COUNT` (because how would you `MAX` a column for "name"?).

You often see aliases (`AS`) used to rename columns or aggregate functions so you can call them by that alias later, e.g. `SELECT MAX(users.age) AS highest_age FROM users` will return a column called `highest_age` with the maximum age in it.

Now we're getting into the fun stuff.  Aggregate functions like `COUNT` which return just a single value for your whole dataset are nice, but they become really useful when you want to use them on very specific chunks of your data and then group them together, e.g. displaying the `COUNT` of posts for EACH user (as opposed to the count of all posts by all users).  That would look like:

~~~sql
  SELECT users.id, users.name, COUNT(posts.id) AS posts_written
  FROM users
  JOIN posts ON users.id = posts.user_id
  GROUP BY users.id;
~~~

See [W3 Schools' article](http://www.w3schools.com/sql/trysql.asp?filename=trysql_select_groupby) and play around with the SQL in the window (try deleting the `GROUP BY` line) for an interactive visual.

The last nifty trick is if you want to only display a subset of your data.  In a normal situation, you'd use a `WHERE` clause to narrow it down.  But if you've used an aggregate function like `COUNT` (say to get the count of posts written for each user in the example above), `WHERE` won't work anymore.  <span id='having-function'>So to conditionally retrieve records based on aggregate functions, you use the `HAVING` function, which is essentially the `WHERE` for aggregates</span>.  So say you only want to display users who have written more than 10 posts:

~~~sql
  SELECT users.id, users.name, COUNT(posts.id) AS posts_written
  FROM users
  JOIN posts ON users.id = posts.user_id
  GROUP BY users.id
  HAVING posts_written >= 10;
~~~

Try going back to [the W3 Schools' example](http://www.w3schools.com/sql/trysql.asp?filename=trysql_select_groupby) and joining the `Customers` and the `Orders` tables to get the number of orders in each country and adding the line `HAVING COUNT(*) > 10;` after `GROUP BY` (and delete the extra semicolon in the previous line).

You probably got lost somewhere in the above explanation and that's just fine... it's covering way more stuff than anyone can pick up in 10 minutes.  The assigned reading will do a better job of explaining things but, more importantly, you'll get plenty of opportunities to solidify your understanding by applying it in the project.  If you've still got blind spots, check out the Additional Resources section below.  Fear not and stick with it!

### SQL is faster than Ruby!

Learning this stuff is particularly relevant because it's MUCH faster for you to build queries that use SQL intelligently than to just grab a whole bunch of data out of your database and then use Ruby to process it.  For instance, if you want all the unique names of your users, you COULD just grab the whole list from your database using SQL like `SELECT users.name FROM users` (which Active Record will do for you with `User.select(:name)`) then remove duplicates using Ruby's `#uniq` method, e.g. `User.select(:name).uniq`... but that requires you to pull all that data out of your database and then put it into memory and then iterate through it using Ruby.  Use `SELECT DISTINCT users.name FROM users` instead to have SQL do it all in one step.

SQL is built to be fast.  It has a special query optimizer which takes a look at the whole query you're about to run and it figures out exactly which tables it needs to join together and how it can most quickly execute the query.  The difference between using `SELECT` and `SELECT DISTINCT` is negligible compared to the time cost of doing it in Ruby.  Learning your SQL will help you write Active Record queries that can do more which will make your app much faster.


### Assignment

<div class="lesson-content__panel" markdown="1">
  1.  Go through this interactive SQL tutorial from [SQL Teaching](https://www.sqlteaching.com/)
  2.  Go through this more in-depth interactive SQL tutorial from [SQL Bolt](http://sqlbolt.com)
  3.  Go through the basics at [Part 1](https://www.sqlcourse.com/beginner-course/) and the advanced at [Part 2](https://www.sqlcourse.com/advanced-course/) of SQL Course
</div>

### Conclusion

SQL can be a tricky set of concepts to wrap your head around, particularly when it comes to conditionally displaying and grouping the results of multiple joins.  We've emphasized that this stuff is useful for understanding what's going on behind the scenes with Rails and you'll get a chance to apply it in the project.  Everything up to vanilla joins and vanilla aggregate functions is core knowledge that you should really make an effort to assimilate.

If you never quite get to the point where you're comfortable with the really advanced concepts, you'll luckily not need to use them except in a small fraction of situations in your future.  It's good to learn it all up front but you'll probably find yourself Googling for how to perform certain advanced queries when the time comes anyway.

The next step, once you've had a chance to practice this all in the project, is to apply it to Rails with Active Record.  You'll quickly find that Active Record makes your life much, much, much better.  Just don't forget about ol' SQL when you've moved onto those better and brighter things, okay?

### Knowledge Checks
This section contains questions for you to check your understanding of this lesson on your own. If you’re having trouble answering a question, click it and review the material it links to.

-   <a class='knowledge-check-link' href='#foreign-key'>What is the difference between a foreign key and a primary key?</a>
-   <a class='knowledge-check-link' href='#schema'>Where is the setup information for your database stored?</a>
-   <a class='knowledge-check-link' href='#command-parts'>What are the important parts of a SQL command?</a>
-   <a class='knowledge-check-link' href='#sql-read'>Which SQL statement is associated with "Read" from the CRUD acronym?</a>
-   <a class='knowledge-check-link' href='#inner-join'>Which `JOIN` statement keeps only the rows from both tables where they match up?</a>
-   <a class='knowledge-check-link' href='#aggregate-function'>How do you use an aggregate function?</a>
-   <a class='knowledge-check-link' href='#having-function'>In which situation would you use the `HAVING` function?</a>
-   <a class='knowledge-check-link' href='#sql-is-faster-than-ruby'>Why can't I just use Ruby to process my database data?</a>

### Additional Resources
<<<<<<< HEAD
This section contains helpful links to related content. It isn’t required, so consider it supplemental.

-   Odinite Hunter D made his excellent notes into a [Git Book on SQL](https://hunter-ducharme.gitbook.io/sql-basics) which you should totally check out if you want a decent resource.
-   [SQL "tutorial" from tutorialspoint](http://www.tutorialspoint.com/sql/index.htm)... doesn't really give much guidance, but can be a useful reference for the language.
-   [A Beginners Guide to SQL](http://www.sohamkamani.com/blog/2016/07/07/a-beginners-guide-to-sql/) by Soham Kamani.
-   [SQL Flashcards](https://flashcards.github.io/sql/introduction.html) by flashcards.github.io.
-   If you feel like doing more SQL exercises, make sure to check out [SQL Exercises](http://www.sql-ex.com/).
=======
This section contains helpful links to other content. It isn’t required, so consider it supplemental.

* Odinite Hunter D made his excellent notes into a [Git Book on SQL](https://hunter-ducharme.gitbook.io/sql-basics) which you should totally check out if you want a decent resource.
* [SQL "tutorial" from tutorialspoint](http://www.tutorialspoint.com/sql/index.htm)... doesn't really give much guidance, but can be a useful reference for the language.
* [A beginners guide to SQL](http://www.sohamkamani.com/blog/2016/07/07/a-beginners-guide-to-sql/) by Soham Kamani.
* [SQL Flashcards](https://flashcards.github.io/sql/introduction.html) by flashcards.github.io.
* If you feel like doing more SQL exercises, make sure to check out [SQL Exercises](http://www.sql-ex.com/).

### Knowledge Checks 
This section contains questions for you to check your understanding of this lesson. If you’re having trouble answering the questions below on your own, review the material above to find the answer.

- <a class='knowledge-check-link' href='#foreign-key'>What is the difference between a foreign key and a primary key?</a>
- <a class='knowledge-check-link' href='#schema'>Where is the setup information for your database stored?</a>
- <a class='knowledge-check-link' href='#command-parts'>What are the important parts of a SQL command?</a>
- <a class='knowledge-check-link' href='#sql-read'>Which SQL statement is associated with "Read" from the CRUD acronym?</a>
- <a class='knowledge-check-link' href='#inner-join'>Which `JOIN` statement keeps only the rows from both tables where they match up?</a>
- <a class='knowledge-check-link' href='#aggregate-function'>How do you use an aggregate function?</a>
- <a class='knowledge-check-link' href='#having-function'>In which situation would you use the `HAVING` function?</a>
- <a class='knowledge-check-link' href='#sql-is-faster-than-ruby'>Why can't you just use Ruby to process my database data?</a>
>>>>>>> c9656795
<|MERGE_RESOLUTION|>--- conflicted
+++ resolved
@@ -152,32 +152,10 @@
 -   <a class='knowledge-check-link' href='#sql-is-faster-than-ruby'>Why can't I just use Ruby to process my database data?</a>
 
 ### Additional Resources
-<<<<<<< HEAD
 This section contains helpful links to related content. It isn’t required, so consider it supplemental.
 
 -   Odinite Hunter D made his excellent notes into a [Git Book on SQL](https://hunter-ducharme.gitbook.io/sql-basics) which you should totally check out if you want a decent resource.
 -   [SQL "tutorial" from tutorialspoint](http://www.tutorialspoint.com/sql/index.htm)... doesn't really give much guidance, but can be a useful reference for the language.
 -   [A Beginners Guide to SQL](http://www.sohamkamani.com/blog/2016/07/07/a-beginners-guide-to-sql/) by Soham Kamani.
 -   [SQL Flashcards](https://flashcards.github.io/sql/introduction.html) by flashcards.github.io.
--   If you feel like doing more SQL exercises, make sure to check out [SQL Exercises](http://www.sql-ex.com/).
-=======
-This section contains helpful links to other content. It isn’t required, so consider it supplemental.
-
-* Odinite Hunter D made his excellent notes into a [Git Book on SQL](https://hunter-ducharme.gitbook.io/sql-basics) which you should totally check out if you want a decent resource.
-* [SQL "tutorial" from tutorialspoint](http://www.tutorialspoint.com/sql/index.htm)... doesn't really give much guidance, but can be a useful reference for the language.
-* [A beginners guide to SQL](http://www.sohamkamani.com/blog/2016/07/07/a-beginners-guide-to-sql/) by Soham Kamani.
-* [SQL Flashcards](https://flashcards.github.io/sql/introduction.html) by flashcards.github.io.
-* If you feel like doing more SQL exercises, make sure to check out [SQL Exercises](http://www.sql-ex.com/).
-
-### Knowledge Checks 
-This section contains questions for you to check your understanding of this lesson. If you’re having trouble answering the questions below on your own, review the material above to find the answer.
-
-- <a class='knowledge-check-link' href='#foreign-key'>What is the difference between a foreign key and a primary key?</a>
-- <a class='knowledge-check-link' href='#schema'>Where is the setup information for your database stored?</a>
-- <a class='knowledge-check-link' href='#command-parts'>What are the important parts of a SQL command?</a>
-- <a class='knowledge-check-link' href='#sql-read'>Which SQL statement is associated with "Read" from the CRUD acronym?</a>
-- <a class='knowledge-check-link' href='#inner-join'>Which `JOIN` statement keeps only the rows from both tables where they match up?</a>
-- <a class='knowledge-check-link' href='#aggregate-function'>How do you use an aggregate function?</a>
-- <a class='knowledge-check-link' href='#having-function'>In which situation would you use the `HAVING` function?</a>
-- <a class='knowledge-check-link' href='#sql-is-faster-than-ruby'>Why can't you just use Ruby to process my database data?</a>
->>>>>>> c9656795
+-   If you feel like doing more SQL exercises, make sure to check out [SQL Exercises](http://www.sql-ex.com/).