--- conflicted
+++ resolved
@@ -1,9 +1,5 @@
 ### Introduction
-<<<<<<< HEAD
 Variables are a way of assigning data to names in your programs. You can think of a variable as a box with a label on it: it stores something and has a name so that you know what's inside. This is an imperfect metaphor as you'll see by the end of this lesson, but it should help with understanding variables for now.
-=======
-Variables are a way of assigning data types to names in your programs. You can think of a variable as a box with a label on it: they store something and have a name so you know what's inside them. This is an imperfect metaphor as you'll see by the end of this lesson, but it should help with understanding variables for now.
->>>>>>> 858b0833
 
 ### Learning Outcomes
 By the end of this lesson, you should be able to do the following:
@@ -25,11 +21,7 @@
 age = 18 + 5 # => 23
 ```
 
-<<<<<<< HEAD
 Variable names are reusable, so you assign a new value to a variable at any point in your program. Naturally, doing so will override the original value.
-=======
-Variable names are reusable. You can re-use a variable name by assigning a new value to it at any point in your program. Naturally, doing so will override the original value. Here's an example of that.
->>>>>>> 858b0833
 
 ```ruby
 age = 18
@@ -38,11 +30,7 @@
 age # => 33
 ```
 
-<<<<<<< HEAD
 There will often be scenarios where you want to perform an operation on the original value of a variable and then reassign the result of that operation to the same variable. 
-=======
-There will often be scenarios where you will want to perform an operation on the original value of a variable, and then reassign the result of that operation to the same variable. This is how you would do that:
->>>>>>> 858b0833
 
 ```ruby
 age = 18
@@ -63,11 +51,7 @@
 
 ```ruby
 age = 18
-<<<<<<< HEAD
 age -= 2  # => 16
-=======
-age -= 2  #=> 16
->>>>>>> 858b0833
 
 cash = 10
 cash *= 2 # => 20
@@ -98,23 +82,15 @@
 can_swim = false
 ```
 
-<<<<<<< HEAD
 #### Variables are References
 The information you name with a variable is stored in memory on your computer, so a variable is effectively a reference or a pointer to that address in memory. This can sometimes be the cause of unexpected behavior from your code.
 
 In the following example, we have two variables: `desired_location`, which is assigned to the string "Barcelona", and `johns_location`, which is assigned to the `desired_location` variable. Both variables are pointing to where "Barcelona" is stored in memory.
-=======
-### Variables are References
-The information you name with a variable is stored in memory on your computer. So a variable is effectively a reference or a pointer to that address in memory. This can sometimes be the cause of unexpected behaviours from your code.
-
-In the following example we have two variables: `desired_location`, which is assigned to the string "Barcelona", and `johns_location`, which is assigned to the `desired_location` variable. Both variables are pointing to where "Barcelona" is stored in memory.
->>>>>>> 858b0833
 
 ```ruby
 desired_location = "Barcelona"
 johns_location = desired_location
 
-<<<<<<< HEAD
 desired_location  # => "Barcelona"
 johns_location    # => "Barcelona"
 ```
@@ -129,31 +105,12 @@
 ```
 
 Assigning variables to other variables can therefore have some unintended side effects. Just because it looks like fun doesn't mean you should do it, too. But you know what is fun? *Reading assignments*!
-=======
-desired_location  #=> "Barcelona"
-johns_location    #=> "Barcelona"
-```
-
-This means that if we modify the string that `johns_location` is pointing to, `desired_location` will also reflect that change:
-
-```ruby
-johns_location.upcase!  #=> "BARCELONA"
-
-desired_location        #=> "BARCELONA"
-johns_location          #=> "BARCELONA"
-```
-
-Assigning variables to other variables can therefore have some unintended side-effects, and "things working correctly" is probably not high on that list.
-
-Just because it looks like fun doesn't mean you should do it, too. But you know what is? *Assignments*.
->>>>>>> 858b0833
 
 ### Assignment
 1. Read the [Variables](https://launchschool.com/books/ruby/read/variables) chapter from LaunchSchool's brilliant *Introduction to Programming With Ruby*.
 2. Read through these short, to-the-point variable lessons by Ruby Monstas:
     * [Overview of Variables](http://ruby-for-beginners.rubymonstas.org/variables.html)
     * [Reusing Variables](http://ruby-for-beginners.rubymonstas.org/variables.html)
-<<<<<<< HEAD
     * [Things on the Right Go First](http://ruby-for-beginners.rubymonstas.org/variables/right_goes_first.html)
 3. Open up a Ruby [repl.it](https://repl.it/languages/ruby) or use IRB in your command line and try naming some variables and assigning values to them. Don't worry so much about good naming conventions at this stage. Instead, experiment with different variable names and see what is valid. Try using symbols or numbers in your variable names. If you come across anything quirky, Google it to find out why it happened.
 
@@ -176,17 +133,4 @@
 * What does the `-=` assignment operator do?
 * What does the `*=` assignment operator do?
 * What does the `\=` assignment operator do?
-* What are the variable naming conventions?
-=======
-    * [Things on the Right go First](http://ruby-for-beginners.rubymonstas.org/variables/right_goes_first.html)
-3. Open up a Ruby [repl.it](https://repl.it/languages/ruby) or use IRB in your command line and try naming some variables and assigning some values to them. Don't worry so much about good naming conventions at this stage. Instead, experiment with different variable names and see what is valid. Try using symbols or numbers in your variable names. If you come across anything quirky, Google it to find out why.
-
-
-### Additional Resources
-*This section contains helpful links to other content. It isn't required, so consider it supplemental for if you need to dive deeper into something*
-* Read the full [Variables](http://ruby.bastardsbook.com/chapters/variables) chapter from *The Bastards Book of Ruby* if you can't get enough about variables.
-* To dive deeper into how variables point to memory locations on your computer, go through these couple of short sections:
-  * [Variables as Pointers](https://launchschool.com/books/ruby/read/more_stuff#variables_as_pointers), from LaunchSchool's *Introduction to Programming With Ruby*.
-  * [A visual guide to variables](http://ruby.bastardsbook.com/chapters/variables/#visual-guide), from the [Variables](http://ruby.bastardsbook.com/chapters/variables) chapter from *The Bastards Book of Ruby*
-* If you want to know more about Ruby's naming conventions, check out the [Ruby Style Guide](https://github.com/rubocop-hq/ruby-style-guide). Don't get too deep into it, just remember that it's there.
->>>>>>> 858b0833
+* What are the variable naming conventions?