--- conflicted
+++ resolved
@@ -6,15 +6,9 @@
 
 This section contains a general overview of topics that you will learn in this lesson.
 
-<<<<<<< HEAD
 - How to create a repository on GitHub
 - How to get files to and from GitHub
 - How to take "snapshots" of your code
-=======
- -   How to create a repository on GitHub
- -   How to get files to and from GitHub
- -   How to take "snapshots" of your code
->>>>>>> fdf454f3
 
 ### Assignment
 
@@ -22,19 +16,11 @@
 
 #### Before You Start!
 
-<<<<<<< HEAD
 - Github recently updated the way it names the default branch. This means you need to make sure you are using a recent version of git (2.28 or later). You can check your version by running:
   `git --version`
 - If you haven't already, set your <span id="main-push"></span>local default git branch to `main`. You can do so by running:
   `git config --global init.defaultBranch main`
 - For more information on the change from `master` to `main` see [GitHub's Renaming Repository](https://github.com/github/renaming).
-=======
--   Github recently updated the way it names the default branch. This means you need to make sure you are using a recent version of git (2.28 or later). You can check your version by running:
-`git --version`
--   If you haven't already, set your <span id="main-push"></span>local default git branch to `main`. You can do so by running:
-`git config --global init.defaultBranch main`
--   For more information on the change from `master` to `main` see [GitHub's Renaming Repository](https://github.com/github/renaming).
->>>>>>> fdf454f3
 
 #### Create the Repository
 
@@ -42,97 +28,51 @@
 
 2.  Create a new repository by clicking the button shown in the screenshot below.
 
-<<<<<<< HEAD
-   <a href="https://cdn.statically.io/gh/TheOdinProject/curriculum/b54d14c5dcee1c6fac61aee02fca7e9ef7ba1510/foundations/git_basics/project_practicing_git_basics/imgs/00.png"><img class="tutorial-img" src="https://cdn.statically.io/gh/TheOdinProject/curriculum/b54d14c5dcee1c6fac61aee02fca7e9ef7ba1510/foundations/git_basics/project_practicing_git_basics/imgs/00.png" title="The GitHub Profile Screen" /></a>
-=======
     ![The GitHub Profile Screen](https://cdn.statically.io/gh/TheOdinProject/curriculum/b54d14c5dcee1c6fac61aee02fca7e9ef7ba1510/foundations/git_basics/project_practicing_git_basics/imgs/00.png)
->>>>>>> fdf454f3
 
 3.  Give your repository the name "git_test" in the repository name input field. Check "Add a README file". And then create the repository by clicking the green "Create repository" button at the bottom of the page.
 
-<<<<<<< HEAD
-   <a href="https://cdn.statically.io/gh/TheOdinProject/curriculum/b54d14c5dcee1c6fac61aee02fca7e9ef7ba1510/foundations/git_basics/project_practicing_git_basics/imgs/01.png"><img class="tutorial-img" src="https://cdn.statically.io/gh/TheOdinProject/curriculum/b54d14c5dcee1c6fac61aee02fca7e9ef7ba1510/foundations/git_basics/project_practicing_git_basics/imgs/01.png" title="Create new repo using GitHub" /></a>
-=======
    ![Create new repo using GitHub](https://cdn.statically.io/gh/TheOdinProject/curriculum/b54d14c5dcee1c6fac61aee02fca7e9ef7ba1510/foundations/git_basics/project_practicing_git_basics/imgs/01.png)
->>>>>>> fdf454f3
 
 4.  This will redirect you to your new repository on GitHub. To get ready to copy (clone) this repository onto your local machine, click the green "Code" button. Then select the SSH option, and copy the line below it. **NOTE: You MUST click the SSH option to get the correct URL.**
 
-<<<<<<< HEAD
-   <a href="https://cdn.statically.io/gh/TheOdinProject/curriculum/b54d14c5dcee1c6fac61aee02fca7e9ef7ba1510/foundations/git_basics/project_practicing_git_basics/imgs/02.png"><img class="tutorial-img" src="https://cdn.statically.io/gh/TheOdinProject/curriculum/b54d14c5dcee1c6fac61aee02fca7e9ef7ba1510/foundations/git_basics/project_practicing_git_basics/imgs/02.png" title="Copy SSH link using GitHub" /></a>
-=======
    ![Copy SSH link using GitHub](https://cdn.statically.io/gh/TheOdinProject/curriculum/b54d14c5dcee1c6fac61aee02fca7e9ef7ba1510/foundations/git_basics/project_practicing_git_basics/imgs/02.png)
->>>>>>> fdf454f3
 
 5.  Let's use the command line on your local machine to create a new directory for all of your Odin projects. Create a directory called `repos` with the `mkdir` command in your home folder. If you're not sure if you're in your home folder, just type `cd ~`. Once it's made, move into it with the `cd` command.
 
-<<<<<<< HEAD
-   <a href="https://cdn.statically.io/gh/TheOdinProject/curriculum/b54d14c5dcee1c6fac61aee02fca7e9ef7ba1510/foundations/git_basics/project_practicing_git_basics/imgs/03.png"><img class="tutorial-img" src="https://cdn.statically.io/gh/TheOdinProject/curriculum/b54d14c5dcee1c6fac61aee02fca7e9ef7ba1510/foundations/git_basics/project_practicing_git_basics/imgs/03.png" title="Creating a new directory" /></a>
-
-6. <span id="github-to-local"></span>Now it's time to clone your repository from GitHub onto your computer with `git clone` followed by the URL you copied in the last step. The full command should look similar to `git clone git@github.com:USER-NAME/REPOSITORY-NAME.git`. If your URL looks like `https://github.com/USER-NAME/REPOSITORY-NAME.git`, you have selected the HTTPS option, not the required SSH option.
-
-   <a href="https://cdn.statically.io/gh/TheOdinProject/curriculum/b54d14c5dcee1c6fac61aee02fca7e9ef7ba1510/foundations/git_basics/project_practicing_git_basics/imgs/04.png"><img class="tutorial-img" src="https://cdn.statically.io/gh/TheOdinProject/curriculum/b54d14c5dcee1c6fac61aee02fca7e9ef7ba1510/foundations/git_basics/project_practicing_git_basics/imgs/04.png" title="Clone the repo using CLI" /></a>
-=======
    ![Creating a new directory](https://cdn.statically.io/gh/TheOdinProject/curriculum/b54d14c5dcee1c6fac61aee02fca7e9ef7ba1510/foundations/git_basics/project_practicing_git_basics/imgs/03.png)
 
 6.  <span id="github-to-local"></span>Now it's time to clone your repository from GitHub onto your computer with `git clone` followed by the URL you copied in the last step. The full command should look similar to `git clone git@github.com:USER-NAME/REPOSITORY-NAME.git`. If your URL looks like `https://github.com/USER-NAME/REPOSITORY-NAME.git`, you have selected the HTTPS option, not the required SSH option.
 
     ![Clone the repo using CLI](https://cdn.statically.io/gh/TheOdinProject/curriculum/b54d14c5dcee1c6fac61aee02fca7e9ef7ba1510/foundations/git_basics/project_practicing_git_basics/imgs/04.png)
->>>>>>> fdf454f3
 
 7.  <span id="origin-push"></span>That's it! You have successfully connected the repository you created on GitHub to your local machine. To test this, you can `cd` into the new **git_test** folder that was downloaded and then enter `git remote -v` on your command line. This will display the URL of the repository you created on GitHub, which is the remote for your local copy. <span id="default-remote"></span>You may have also noticed the word **origin** at the start of the `git remote -v` output, which is the name of your remote connection. The name "origin" is both the default and the convention for the remote repository. But it could have just as easily been named "party-parrot" or "dancing-banana". (Don't worry about the details of origin for now; it will come up again near the end of this tutorial.)
 
-<<<<<<< HEAD
-   <a href="https://cdn.statically.io/gh/TheOdinProject/curriculum/b54d14c5dcee1c6fac61aee02fca7e9ef7ba1510/foundations/git_basics/project_practicing_git_basics/imgs/05.png"><img class="tutorial-img" src="https://cdn.statically.io/gh/TheOdinProject/curriculum/b54d14c5dcee1c6fac61aee02fca7e9ef7ba1510/foundations/git_basics/project_practicing_git_basics/imgs/05.png" title="Check repo remotes using CLI" /></a>
-=======
     ![Check repo remotes using CLI](https://cdn.statically.io/gh/TheOdinProject/curriculum/b54d14c5dcee1c6fac61aee02fca7e9ef7ba1510/foundations/git_basics/project_practicing_git_basics/imgs/05.png)
->>>>>>> fdf454f3
 
 #### Use the Git Workflow
 
 1.  Create a new file in the `git_test` folder called "hello_world.txt" with the command `touch hello_world.txt`.
 
-<<<<<<< HEAD
-   <a href="https://cdn.statically.io/gh/TheOdinProject/curriculum/b54d14c5dcee1c6fac61aee02fca7e9ef7ba1510/foundations/git_basics/project_practicing_git_basics/imgs/06.png"><img class="tutorial-img" src="https://cdn.statically.io/gh/TheOdinProject/curriculum/b54d14c5dcee1c6fac61aee02fca7e9ef7ba1510/foundations/git_basics/project_practicing_git_basics/imgs/06.png" title="Create hello_world.txt using CLI" /></a>
-=======
     ![Create hello_world.txt using CLI](https://cdn.statically.io/gh/TheOdinProject/curriculum/b54d14c5dcee1c6fac61aee02fca7e9ef7ba1510/foundations/git_basics/project_practicing_git_basics/imgs/06.png)
->>>>>>> fdf454f3
 
 2.  <span id="git-status"></span>Type `git status` in your terminal. In the output, notice that your hello_world.txt file is shown in red, which means that this file is not staged.
 
-<<<<<<< HEAD
-   <a href="https://cdn.statically.io/gh/TheOdinProject/curriculum/b54d14c5dcee1c6fac61aee02fca7e9ef7ba1510/foundations/git_basics/project_practicing_git_basics/imgs/07.png"><img class="tutorial-img" src="https://cdn.statically.io/gh/TheOdinProject/curriculum/b54d14c5dcee1c6fac61aee02fca7e9ef7ba1510/foundations/git_basics/project_practicing_git_basics/imgs/07.png" title="Check status of repo using CLI" /></a>
-=======
     ![Check status of repo using CLI](https://cdn.statically.io/gh/TheOdinProject/curriculum/b54d14c5dcee1c6fac61aee02fca7e9ef7ba1510/foundations/git_basics/project_practicing_git_basics/imgs/07.png)
->>>>>>> fdf454f3
 
 3.  <span id="git-add"></span><span id="two-stages"></span>Type `git add hello_world.txt`. This command adds your hello_world.txt file to the staging area in Git. The staging area is part of the two-step process for making a commit in Git. Think of the staging area as a "waiting room" for your changes until you commit them. Now, type `git status` again. In the output, notice that your file is now shown in green, which means that this file is now in the staging area.
 
-<<<<<<< HEAD
-   <a href="https://cdn.statically.io/gh/TheOdinProject/curriculum/b54d14c5dcee1c6fac61aee02fca7e9ef7ba1510/foundations/git_basics/project_practicing_git_basics/imgs/08.png"><img class="tutorial-img" src="https://cdn.statically.io/gh/TheOdinProject/curriculum/b54d14c5dcee1c6fac61aee02fca7e9ef7ba1510/foundations/git_basics/project_practicing_git_basics/imgs/08.png" title="Stage hello_world and check repo status again using CLI" /></a>
-
-4. <span id="git-commit"></span>Type `git commit -m "Add hello_world.txt"` and then type `git status` once more. The output should now say: "_nothing to commit, working tree clean_", indicating your changes have been committed. Don't worry if you get a message that says "_upstream is gone_". This is normal and only shows when your cloned repository currently has no branches. It will be resolved once you have followed the rest of the steps in this project.
-=======
     ![Stage hello_world and check repo status again using CLI](https://cdn.statically.io/gh/TheOdinProject/curriculum/b54d14c5dcee1c6fac61aee02fca7e9ef7ba1510/foundations/git_basics/project_practicing_git_basics/imgs/08.png)
 
 4.  <span id="git-commit"></span>Type `git commit -m "Add hello_world.txt"` and then type `git status` once more. The output should now say: "*nothing to commit, working tree clean*", indicating your changes have been committed. Don't worry if you get a message that says "*upstream is gone*". This is normal and only shows when your cloned repository currently has no branches. It will be resolved once you have followed the rest of the steps in this project.
->>>>>>> fdf454f3
 
    The message, "_Your branch is ahead of 'origin/main' by 1 commit_" just means that you now have newer snapshots than what is on your remote repository. You will be uploading your snapshots further down in this lesson.
 
-<<<<<<< HEAD
-   <a href="https://cdn.statically.io/gh/TheOdinProject/curriculum/b54d14c5dcee1c6fac61aee02fca7e9ef7ba1510/foundations/git_basics/project_practicing_git_basics/imgs/09.png"><img class="tutorial-img" src="https://cdn.statically.io/gh/TheOdinProject/curriculum/b54d14c5dcee1c6fac61aee02fca7e9ef7ba1510/foundations/git_basics/project_practicing_git_basics/imgs/09.png" title="Commit hello_world and check repo status again using CLI" /></a>
-
-5. <span id="git-log"></span>Type `git log` and look at the output. You should see an entry for your "_Add hello_world.txt_" commit. You will also see details on the author who made the commit and the date and time of when the commit was made. If your terminal is stuck in a screen with (END) at the bottom, just press "q" to escape. You can configure settings for this later, but don't worry about it too much for now.
-
-   <a href="https://cdn.statically.io/gh/TheOdinProject/curriculum/b54d14c5dcee1c6fac61aee02fca7e9ef7ba1510/foundations/git_basics/project_practicing_git_basics/imgs/10.png"><img class="tutorial-img" src="https://cdn.statically.io/gh/TheOdinProject/curriculum/b54d14c5dcee1c6fac61aee02fca7e9ef7ba1510/foundations/git_basics/project_practicing_git_basics/imgs/10.png" title="Commit hello_world and check repo status again using CLI" /></a>
-=======
     ![Commit hello_world and check repo status again using CLI](https://cdn.statically.io/gh/TheOdinProject/curriculum/b54d14c5dcee1c6fac61aee02fca7e9ef7ba1510/foundations/git_basics/project_practicing_git_basics/imgs/09.png)
 
 5.  <span id="git-log"></span>Type `git log` and look at the output. You should see an entry for your "*Add hello_world.txt*" commit. You will also see details on the author who made the commit and the date and time of when the commit was made. If your terminal is stuck in a screen with (END) at the bottom, just press "q" to escape. You can configure settings for this later, but don't worry about it too much for now.
 
     ![Commit hello_world and check repo status again using CLI](https://cdn.statically.io/gh/TheOdinProject/curriculum/b54d14c5dcee1c6fac61aee02fca7e9ef7ba1510/foundations/git_basics/project_practicing_git_basics/imgs/10.png)
->>>>>>> fdf454f3
 
 #### Modify a File or Two
 
@@ -140,100 +80,51 @@
 
     ![Add text file and check repo status again using CLI](https://cdn.statically.io/gh/TheOdinProject/curriculum/b54d14c5dcee1c6fac61aee02fca7e9ef7ba1510/foundations/git_basics/project_practicing_git_basics/imgs/11.png)
 
-
-<<<<<<< HEAD
-   <a href="https://cdn.statically.io/gh/TheOdinProject/curriculum/b54d14c5dcee1c6fac61aee02fca7e9ef7ba1510/foundations/git_basics/project_practicing_git_basics/imgs/11.png"><img class="tutorial-img" src="https://cdn.statically.io/gh/TheOdinProject/curriculum/b54d14c5dcee1c6fac61aee02fca7e9ef7ba1510/foundations/git_basics/project_practicing_git_basics/imgs/11.png" title="Add text file and check repo status again using CLI" /></a>
-
-   MacOS users: If your terminal reads _"command not found: code"_, you must head back to [Command Line Basics](https://www.theodinproject.com/paths/foundations/courses/foundations/lessons/command-line-basics-web-development-101) and follow the instructions provided to allow this command to work.
-=======
     MacOS users: If your terminal reads *"command not found: code"*, you must head back to [Command Line Basics](https://www.theodinproject.com/paths/foundations/courses/foundations/lessons/command-line-basics-web-development-101) and follow the instructions provided to allow this command to work.
->>>>>>> fdf454f3
 
 2.  Add "Hello Odin!" to line 3 of README.md and save the file with "Ctrl+S" (or "Command+S" on Mac).
 
     ![Edit README using text editor](https://cdn.statically.io/gh/TheOdinProject/curriculum/b54d14c5dcee1c6fac61aee02fca7e9ef7ba1510/foundations/git_basics/project_practicing_git_basics/imgs/12.png)
 
-
 3.  Back in your terminal (or in the fancy built-in terminal in Visual Studio Code with *Ctrl + \`* ), type `git status`. You'll notice that README.md is now shown as not staged or committed.
 
-<<<<<<< HEAD
-   <a href="https://cdn.statically.io/gh/TheOdinProject/curriculum/b54d14c5dcee1c6fac61aee02fca7e9ef7ba1510/foundations/git_basics/project_practicing_git_basics/imgs/12.png"><img class="tutorial-img" src="https://cdn.statically.io/gh/TheOdinProject/curriculum/b54d14c5dcee1c6fac61aee02fca7e9ef7ba1510/foundations/git_basics/project_practicing_git_basics/imgs/12.png" title="Edit README using text editor" /></a>
-
-3. Back in your terminal (or in the fancy built-in terminal in Visual Studio Code with _Ctrl + \`_ ), type `git status`. You'll notice that README.md is now shown as not staged or committed.
-
-   <a href="https://cdn.statically.io/gh/TheOdinProject/curriculum/b54d14c5dcee1c6fac61aee02fca7e9ef7ba1510/foundations/git_basics/project_practicing_git_basics/imgs/13.png"><img class="tutorial-img" src="https://cdn.statically.io/gh/TheOdinProject/curriculum/b54d14c5dcee1c6fac61aee02fca7e9ef7ba1510/foundations/git_basics/project_practicing_git_basics/imgs/13.png" title="Check repo status again using CLI" /></a>
-=======
     ![Check repo status again using CLI](https://cdn.statically.io/gh/TheOdinProject/curriculum/b54d14c5dcee1c6fac61aee02fca7e9ef7ba1510/foundations/git_basics/project_practicing_git_basics/imgs/13.png)
 
-
 4.  Add README.md to the staging area with `git add README.md`.
+
 5.  Can you guess what `git status` will output now? README.md will be displayed in green text. That means README.md has been added to the staging area. The file hello_world.txt will not show up because it has not been modified since it was committed.
->>>>>>> fdf454f3
 
     ![Stage README changes and check repo status again using CLI](https://cdn.statically.io/gh/TheOdinProject/curriculum/b54d14c5dcee1c6fac61aee02fca7e9ef7ba1510/foundations/git_basics/project_practicing_git_basics/imgs/14.png)
 
-<<<<<<< HEAD
-   <a href="https://cdn.statically.io/gh/TheOdinProject/curriculum/b54d14c5dcee1c6fac61aee02fca7e9ef7ba1510/foundations/git_basics/project_practicing_git_basics/imgs/14.png"><img class="tutorial-img" src="https://cdn.statically.io/gh/TheOdinProject/curriculum/b54d14c5dcee1c6fac61aee02fca7e9ef7ba1510/foundations/git_basics/project_practicing_git_basics/imgs/14.png" title="Stage README changes and check repo status again using CLI" /></a>
-=======
->>>>>>> fdf454f3
-
 6.  Open hello_world.txt, add some text to it, save it and stage it. You can use `git add .` to add all files in the current directory and all subsequent directories to the staging area. Then, type `git status` once more, and everything should now be in the staging area.
 
-<<<<<<< HEAD
-   <a href="https://cdn.statically.io/gh/TheOdinProject/curriculum/b54d14c5dcee1c6fac61aee02fca7e9ef7ba1510/foundations/git_basics/project_practicing_git_basics/imgs/15.png"><img class="tutorial-img" src="https://cdn.statically.io/gh/TheOdinProject/curriculum/b54d14c5dcee1c6fac61aee02fca7e9ef7ba1510/foundations/git_basics/project_practicing_git_basics/imgs/15.png" title="Stage all other files in repo and check repo status again using CLI" /></a>
-
-7. Finally, let's commit all of the files that are in the staging area and add a descriptive commit message. `git commit -m "Edit README.md and hello_world.txt"`. Then, type `git status` once again, which will output "_nothing to commit_".
-
-   <a href="https://cdn.statically.io/gh/TheOdinProject/curriculum/b54d14c5dcee1c6fac61aee02fca7e9ef7ba1510/foundations/git_basics/project_practicing_git_basics/imgs/16.png"><img class="tutorial-img" src="https://cdn.statically.io/gh/TheOdinProject/curriculum/b54d14c5dcee1c6fac61aee02fca7e9ef7ba1510/foundations/git_basics/project_practicing_git_basics/imgs/16.png" title="Commit repo changes again and check repo status again using CLI" /></a>
-=======
     ![Stage all other files in repo and check repo status again using CLI](https://cdn.statically.io/gh/TheOdinProject/curriculum/b54d14c5dcee1c6fac61aee02fca7e9ef7ba1510/foundations/git_basics/project_practicing_git_basics/imgs/15.png)
 
-
 7.  Finally, let's commit all of the files that are in the staging area and add a descriptive commit message. `git commit -m "Edit README.md and hello_world.txt"`. Then, type `git status` once again, which will output "*nothing to commit*".
->>>>>>> fdf454f3
 
     ![Commit repo changes again and check repo status again using CLI](https://cdn.statically.io/gh/TheOdinProject/curriculum/b54d14c5dcee1c6fac61aee02fca7e9ef7ba1510/foundations/git_basics/project_practicing_git_basics/imgs/16.png)
 
-<<<<<<< HEAD
-   <a href="https://cdn.statically.io/gh/TheOdinProject/curriculum/b54d14c5dcee1c6fac61aee02fca7e9ef7ba1510/foundations/git_basics/project_practicing_git_basics/imgs/17.png"><img class="tutorial-img" src="https://cdn.statically.io/gh/TheOdinProject/curriculum/b54d14c5dcee1c6fac61aee02fca7e9ef7ba1510/foundations/git_basics/project_practicing_git_basics/imgs/17.png" title="Git Log" /></a>
-=======
-
 8.  Take one last look at your commit history by typing `git log`. You should now see three entries.
 
     ![Git Log](https://cdn.statically.io/gh/TheOdinProject/curriculum/b54d14c5dcee1c6fac61aee02fca7e9ef7ba1510/foundations/git_basics/project_practicing_git_basics/imgs/17.png)
->>>>>>> fdf454f3
 
 #### Push Your Work to GitHub
 
 Finally, let's upload your work to the GitHub repository you created at the start of this tutorial.
 
-<<<<<<< HEAD
 1.  <span id="git-push"></span>Type `git push`. To be more specific, type `git push origin main`. Since you are not dealing with another branch (other than _main_) or a different remote (as mentioned above), you can leave it as `git push` to save a few keystrokes. **NOTE: If at this point you receive a message that says "Support for password authentication was removed on August 13, 2021. Please use a personal access token instead.", you have followed the steps incorrectly and cloned with HTTPS, not SSH. Please follow [these steps](https://docs.github.com/en/get-started/getting-started-with-git/managing-remote-repositories#switching-remote-urls-from-https-to-ssh) to change your remote to SSH, then attempt to push to Github.**
-=======
-1.  <span id="git-push"></span>Type `git push`. To be more specific, type `git push origin main`. Since you are not dealing with another branch (other than *main*) or a different remote (as mentioned above), you can leave it as `git push` to save a few keystrokes. **NOTE: If at this point you receive a message that says "Support for password authentication was removed on August 13, 2021. Please use a personal access token instead.", you have followed the steps incorrectly and cloned with HTTPS, not SSH. Please follow [these steps](https://docs.github.com/en/get-started/getting-started-with-git/managing-remote-repositories#switching-remote-urls-from-https-to-ssh) to change your remote to SSH, then attempt to push to Github.**
->>>>>>> fdf454f3
 
     ![Push changes to remote using CLI](https://cdn.statically.io/gh/TheOdinProject/curriculum/b54d14c5dcee1c6fac61aee02fca7e9ef7ba1510/foundations/git_basics/project_practicing_git_basics/imgs/18.png)
 
-<<<<<<< HEAD
 2.  Type `git status` one final time. It should output "_Your branch is up to date with 'origin/main'. nothing to commit, working tree clean_".
-=======
-2.  Type `git status` one final time. It should output "*Your branch is up to date with 'origin/main'. nothing to commit, working tree clean*".
->>>>>>> fdf454f3
 
     ![Check repo status again to confirm local repo is up to date with remote using CLI](https://cdn.statically.io/gh/TheOdinProject/curriculum/b54d14c5dcee1c6fac61aee02fca7e9ef7ba1510/foundations/git_basics/project_practicing_git_basics/imgs/19.png)
 
 3.  When you reload the repository on GitHub, you should see the README.md and hello_world.txt files that you just pushed there from your local machine.
 
-<<<<<<< HEAD
-        <a href="https://cdn.statically.io/gh/TheOdinProject/curriculum/b54d14c5dcee1c6fac61aee02fca7e9ef7ba1510/foundations/git_basics/project_practicing_git_basics/imgs/20.png"><img class="tutorial-img" src="https://cdn.statically.io/gh/TheOdinProject/curriculum/b54d14c5dcee1c6fac61aee02fca7e9ef7ba1510/foundations/git_basics/project_practicing_git_basics/imgs/20.png" title="Verify repo changes are on GitHub" /></a>
-
-    </div>
-=======
      ![Verify repo changes are on GitHub](https://cdn.statically.io/gh/TheOdinProject/curriculum/b54d14c5dcee1c6fac61aee02fca7e9ef7ba1510/foundations/git_basics/project_practicing_git_basics/imgs/20.png)
 
 </div>
->>>>>>> fdf454f3
 
 ### Note/Warning
 
@@ -243,7 +134,6 @@
 
 This is a reference list of the most commonly used Git commands. (You might consider bookmarking this handy page.) Try to familiarize yourself with the commands so that you can eventually remember them all:
 
-<<<<<<< HEAD
 - Commands related to a remote repository:
   - `git clone git@github.com:USER-NAME/REPOSITORY-NAME.git`
   - `git push` or `git push origin main` (Both accomplish the same goal in this context)
@@ -253,31 +143,14 @@
 - Commands related to checking status or log history
   - `git status`
   - `git log`
-=======
-*   Commands related to a remote repository:
-    *   `git clone git@github.com:USER-NAME/REPOSITORY-NAME.git`
-    *   `git push` or `git push origin main` (Both accomplish the same goal in this context)
-*   Commands related to the workflow:
-    *   `git add .`
-    *   `git commit -m "A message describing what you have done to make this snapshot different"`
-*   Commands related to checking status or log history
-    *   `git status`
-    *   `git log`
->>>>>>> fdf454f3
 
 The basic Git syntax is `program | action | destination`.
 
 For example,
 
-<<<<<<< HEAD
 - `git add .` is read as `git | add | .`, where the period represents everything in the current directory;
 - `git commit -m "message"` is read as `git | commit -m | "message"`; and
 - `git status` is read as `git | status | (no destination)`.
-=======
-*   `git add .` is read as `git | add | .`, where the period represents everything in the current directory;
-*   `git commit -m "message"` is read as `git | commit -m | "message"`; and
-*   `git status` is read as `git | status | (no destination)`.
->>>>>>> fdf454f3
 
 ### Git Best Practices
 
@@ -289,11 +162,7 @@
 
 ### Changing the Git Commit Message Editor
 
-<<<<<<< HEAD
 If you are using _Visual Studio Code_ (and you should be if you're following this curriculum) and you don't want to get stuck writing a commit message in [Vim](<https://en.wikipedia.org/wiki/Vim_(text_editor)>) because you accidentally used `git commit` without the message flag (`-m`), this command will make Visual Studio Code open a new tab with the ability to write your commit message and an optional description below it: `git config --global core.editor "code --wait"`.
-=======
-If you are using *Visual Studio Code* (and you should be if you're following this curriculum) and you don't want to get stuck writing a commit message in [Vim](https://en.wikipedia.org/wiki/Vim_(text_editor)) because you accidentally used `git commit` without the message flag (`-m`), this command will make Visual Studio Code open a new tab with the ability to write your commit message and an optional description below it: `git config --global core.editor "code --wait"`.
->>>>>>> fdf454f3
 
 There will be no confirmation or any output on the terminal after entering this command. To make a commit with Visual Studio Code as the text editor, make sure to use the `git commit` command without the `-m` flag. Just type `git commit` and no message after that. Once you do this, a new tab will open. Now you can write your message, and provide more information if you want, right below it. After typing your commit message, save it and exit the tab.
 
@@ -315,7 +184,6 @@
 
 This section contains questions for you to check your understanding of this lesson on your own. If you’re having trouble answering a question, click it and review the material it links to.
 
-<<<<<<< HEAD
 - <a class="knowledge-check-link" href="#new-github-repo">How do you create a new repository on GitHub?</a>
 - <a class="knowledge-check-link" href="#github-to-local">How do you copy a repository onto your local machine from GitHub?</a>
 - <a class="knowledge-check-link" href="#default-remote">What is the default name of your remote connection?</a>
@@ -327,26 +195,9 @@
 - <a class="knowledge-check-link" href="#git-commit">How do you commit the files in the staging area and add a descriptive message?</a>
 - <a class="knowledge-check-link" href="#git-push">How do you push your changes to your repository on GitHub?</a>
 - <a class="knowledge-check-link" href="#git-log">How do you look at the history of your previous commits?</a>
-=======
-*   <a class="knowledge-check-link" href="#new-github-repo">How do you create a new repository on GitHub?</a>
-*   <a class="knowledge-check-link" href="#github-to-local">How do you copy a repository onto your local machine from GitHub?</a>
-*   <a class="knowledge-check-link" href="#default-remote">What is the default name of your remote connection?</a>
-*   <a class="knowledge-check-link" href="#origin-push">Explain what `origin` is in `git push origin main`.</a>
-*   <a class="knowledge-check-link" href="#main-push">Explain what `main` is in `git push origin main`.</a>
-*   <a class="knowledge-check-link" href="#two-stages">Explain the two-stage system that Git uses to save files.</a>
-*   <a class="knowledge-check-link" href="#git-status">How do you check the status of your current repository?</a>
-*   <a class="knowledge-check-link" href="#git-add">How do you add files to the staging area in git?</a>
-*   <a class="knowledge-check-link" href="#git-commit">How do you commit the files in the staging area and add a descriptive message?</a>
-*   <a class="knowledge-check-link" href="#git-push">How do you push your changes to your repository on GitHub?</a>
-*   <a class="knowledge-check-link" href="#git-log">How do you look at the history of your previous commits?</a>
->>>>>>> fdf454f3
 
 ### Additional Resources
 
 This section contains helpful links to related content. It isn’t required, so consider it supplemental.
 
-<<<<<<< HEAD
-- It looks like this lesson doesn't have any additional resources yet. Help us expand this section by contributing to our curriculum.
-=======
-*   It looks like this lesson doesn't have any additional resources yet. Help us expand this section by contributing to our curriculum.
->>>>>>> fdf454f3
+- It looks like this lesson doesn't have any additional resources yet. Help us expand this section by contributing to our curriculum.