### Introduction

Git is a crucial skill to have, whether you're just a hobbyist or you aim to become a professional web developer.  It's the "save" button on steroids and allows for seamless collaboration.  There really aren't all that many commands for you to learn, but sometimes the real difficulty of Git comes from visualizing what's happening.

In this lesson, we'll help with the visualization by diving deeper than just the `$ git add .` and `$ git commit` and `$ git push` commands you've mostly been using. We'll cover topics such as Remotes, Pointers, and Changing Git History. This will expand your understanding of what's actually going on under the hood with Git.

It is **very important** to take a look at all of this before progressing any further with the curriculum. The project work is becoming more and more complex, so using a disciplined Git workflow is no longer optional. Hopefully, after going through this lesson, you'll be much more comfortable changing your Git history and have a better understanding of Git as a whole.


### Lesson overview

This section contains a general overview of topics that you will learn in this lesson.

* History-changing Git commands
* Different ways of changing history
* Using remotes to change history
* Dangers of history-changing operations
* Best practices of history-changing operations
* Pointers

### Changing history

So let's say you're comfortable writing good commit messages and you're working with branches to have a good Git workflow going. But nobody is perfect, and as you're writing some beautiful code something goes wrong! Maybe you commit too early and are missing a file. Maybe you mess up one of your commit messages and omit a vital detail.

Let's look at some ways we can change recent and distant history to fit our needs. We're going to cover how to:

- Change our most recent commit
- Change multiple commit messages
- Reorder commits
- Squash commits together
- Split up commits

#### Getting set up

Before we get started with the lesson, let's create a Git playground in which we can safely follow along with the code and perform history-changing operations. Go to GitHub, and as you have in the past, create a new repository. Call it whatever you'd like, and clone this repository to your local system. Now, let's `cd` into the repository we just cloned and create some new files! Once you're in the repository, follow along with the following commands(including the typo). Look them up if you're confused about anything that's happening.

~~~bash
  $ touch test{1..4}.md
  $ git add test1.md && git commit -m 'Create first file'
  $ git add test2.md && git commit -m 'Create send file'
  $ git add test3.md && git commit -m 'Create third file and create fourth file'
~~~

#### Setting up the code editor

To perform certain Git commands that require opening a text editor, such as `git commit --amend` and `git rebase -i`, it's important to configure your code editor correctly. By default, Git opens the text editor in the command-line interface (CLI), which may prevent you from saving and closing the editor after making changes.

To set up your code editor properly, you can follow the instructions provided in the Git Basics lesson. Here's the specific section that covers the process: [Changing the Git Commit Message Editor](https://www.theodinproject.com/lessons/foundations-git-basics#changing-the-git-commit-message-editor).

#### Changing the last commit

So if we look at the last commit we made *Uh-Oh!*, if you type in `git status` and `git log` you can see we forgot to add a file! Let's add our missing file and run `$ git commit --amend`

~~~bash
  $ git add test4.md
  $ git commit --amend
~~~

What happened here is we first updated the staging area to include the missing file, and then we replaced the last commit with our new one to include the missing file. If we wanted to, we could have changed the message of the commit and it would have overwritten the message of the past commit.

Remember to **only amend commits that have not been pushed anywhere!** The reason for this  is that `git commit --amend` does not simply edit the last commit, it *replaces that commit with an entirely new one*. This means that you could potentially destroy a commit other developers are basing their work on. When rewriting history always make sure that you're doing so in a safe manner, and that your coworkers are aware of what you're doing.

#### Changing multiple commits

Now let's say we have commits further back in our history that we want to modify. This is where the beautiful command `rebase` comes into play! We're going to get deeper into the complexities of `rebase` later on in this lesson, but for now we're going to start out with some very basic usage.

`rebase -i` is a command which allows us to interactively stop after each commit we're trying to modify, and then make whatever changes we wish. We do have to tell this command which is the last commit we want to edit. For example, `git rebase -i HEAD~2` allows us to edit the last two commits. Let's see what this looks like in action, go ahead and type in:

~~~bash
  $ git log
  $ git rebase -i HEAD~2
~~~

You should notice that when rebasing, the commits are listed in opposite order compared to how we see them when we use `log`. Take a minute to look through all of the options the interactive tool offers you. Now let's look at the commit messages at the top of the tool. If we wanted to edit one of these commits, we would change the word `pick` to be `edit` for the appropriate commit. If we wanted to remove a commit, we would simply remove it from the list, and if we wanted to change their order, we would change their position in the list. Let's see what an edit looks like!

~~~bash
edit eacf39d Create send file
pick 92ad0af Create third file and create fourth file
~~~

This would allow us to edit the typo in the `Create send file` commit to be `Create second file`. Perform similar changes in your interactive rebase tool, but don't copy and paste the above code since it won't work. Save and exit the editor, which will allow us to edit the commit with the following instructions:

~~~bash
You can amend the commit now, with
       git commit --amend
Once you're satisfied with your changes, run
       git rebase --continue
~~~

So let's edit our commit by typing `git commit --amend`, fixing the typo in the title, and then finishing the rebase by typing `git rebase --continue`. That's all there is to it! Have a look at your handiwork by typing `git log`, and seeing the changed history. It seems simple, but this is a very dangerous tool if misused, so be careful. Most importantly, remember that **if you have to rebase commits in a shared repository, make sure you're doing so for a very good reason that your coworkers are aware of.**


#### Squashing commits

Using `squash` for our commits is a very handy way of keeping our Git history tidy. It's important to know how to `squash`, because this process may be the standard on some development teams. Squashing makes it easier for others to understand the history of your project. What often happens when a feature is merged, is we end up with some visually complex logs of all the changes a feature branch had on a main branch. These commits are important while the feature is in development, but aren't really necessary when looking through the entire history of your main branch.

Let's say we want to `squash` the second commit into the first commit on the list, which is `Create first file`. First let's rebase all the way back to our root commit by typing `git rebase -i --root`. Now what we'll do is `pick` that first commit, as the one which the second commit is being `squash`ed into:

~~~bash
pick e30ff48 Create first file
squash 92aa6f3 Create second file
pick 05e5413 Create third file and create fourth file
~~~

Rename the commit to `Create first and second file`, then finish the rebase. That's it! Run `git log` and see how the first two commits got squashed together.

#### Splitting up a commit

<<<<<<< HEAD
Before diving into Remotes, we're going to have a look at a handy Git command called `reset`. Let's have a look at the commit `Create third file and create fourth file`. At the moment we're using blank files for convenience, but let's say these files contained functionality and the commit was describing too much at once. In that case what we could do is split it up into two smaller commits by, once again, using the interactive `rebase` tool. 
=======
Before diving into Remotes, we're going to have a look at a handy Git command called `reset`. Let's have a look at the commit `Create third file and create fourth file`. At the moment we're using blank files for convenience, but let's say these files contained functionality and the commit was describing too much at once. In that case what we could do is split it up into two smaller commits by, once again, using the interactive `rebase` tool.
>>>>>>> 3311178a

We open up the tool just like last time, change `pick` to `edit` for the commit we're going to split. Now, however, what we're going to do is run `git reset HEAD^`, which resets the commit to the one right before HEAD. This allows us to add the files individually, add, and commit them individually. All together it would look something like this:

~~~bash
$ git reset HEAD^
$ git add test3.md && git commit -m 'Create third file'
$ git add test4.md && git commit -m 'Create fourth file'
~~~

Let's start by looking a bit closer at what happened here. When you ran `git reset`, you reset the current branch by pointing HEAD at the commit right before it. At the same time, `git reset` also updated the index (the staging area) with the contents of wherever HEAD is now pointed. So our staging area was also reset to what it was at the prior commit - which is great - because this allowed us to add and commit both files separately.

Now let's say we want to move where HEAD points to but *don't* want to touch the staging area. If we want to leave the index alone, you can use `git reset --soft`. This would only perform the first part of `git reset` where the HEAD is moved to point somewhere else.

The last part of reset we want to touch upon is `git reset --hard`. What this does is it performs all the steps of `git reset`, moving the HEAD and updating the index, but it *also* updates the working directory. This is important to note because it can be dangerous as it can potentially destroy data. A hard reset overwrites the files in the working directory to make it look exactly like the staging area of wherever HEAD ends up pointing to. Similarly to `git commit --amend`, a hard reset is a destructive command which overwrites history. This doesn't mean you should completely avoid it if working with shared repositories on a team with other developers. You should, however, **make sure you know exactly why you're using it, and that your coworkers are also aware of how and why you're using it.**

### Working with remotes

Thus far you've been working with remote repositories each time you've pushed or pulled from your own GitHub repository while working on the curriculum's various projects. In this section we're going to cover some slightly more advanced topics, which you might not have yet encountered or had to use.

#### Git push -\-force

Let's say you're no longer working on a project all by yourself, but with someone else. You want to push a branch you've made changes on to a remote repository. Normally Git will only let you push your changes if you've already updated your local branch with the latest commits from this remote.

If you haven't updated your local branch, and you're attempting to `git push` a commit which would create a conflict on the remote repository, you'll get an error message. This is actually a great thing! This is a safety mechanism to prevent you from overwriting commits created by the people you're working with, which could be disastrous. You get the error because your history is outdated.

You might perform a brief query and find the command `git push --force`. This command overwrites the remote repository with your own local history. So what would happen if we used this while working with others? Well let's see what would happen when we're working with ourselves. Type the following commands into your terminal, and when the interactive rebase tool pops up remove our commit for `Create fourth file`:

~~~bash
$ git push origin main
$ git rebase -i --root
$ git push --force
$ git log
~~~

Huh, that's interesting, we don't see our fourth file on our local system. Let's check our GitHub repository, is our file test4.md there?

No! We just destroyed it, which in this scenario is the danger - you could potentially destroy the work of those you're collaborating with! `git push --force` is a **very dangerous command, and it should be used with caution when collaborating with others**. Instead, you can fix your outdated history error by updating your local history using `fetch`, `merge`, and then attempting to `push` again.

Let's consider a different scenario:

~~~bash
$ touch test4.md
$ git add test4.md && git commit -m "Create fifth file"
$ git push origin main
$ git log
~~~
We look at our commit message and realize *oops*, we made a mistake. We want to undo this commit and are once again tempted to just force the push. But wait, remember, this is a **very dangerous command**. If we're ever considering using it, always check if it's appropriate and if we can use a safer command instead. If we're collaborating with others and want to *undo* a commit we just made, we can instead use `git revert`!

~~~bash
git revert HEAD
git push origin main
~~~

Remember when we were working with HEAD, aka the current commit we're viewing, while rebasing? What this would do is it would revert the changes to HEAD! Then we would push our new commit to whichever branch we're working on, which in this example is main even though normally our work would most likely be on a feature-branch.

So now that we've learned about the various dangers of `git push --force`, you're probably wondering why it exists and when to use it. A very common scenario in which developers use `git push --force` is updating pull requests. Collaborative work is covered more in depth in a separate lesson, but the take-away from this section should be that the `--force` option should be used only when you are certain that it is appropriate. There are also less common scenarios, such as when sensitive information is accidentally uploaded to a repository and you want to remove all occurrences of it.

<span id='force-with-lease'>It is worth giving special mention to `git push --force-with-lease`</span>, a command which in some companies is the default option. The reason for this is that it's a fail-safe! It checks if the branch you're attempting to push to has been updated and sends you an error if it has. This gives you an opportunity to, as mentioned before, `fetch` the work and update your local repository.

### Dangers and best practices

Let's review the dangers we've addressed so far. I know, I know, it's scary stuff - but we have to be mindful or our coworkers might end up hating our guts! If you look back through this lesson you'll see a common thread. `amend`, `rebase`, `reset`, `push --force` are all especially dangerous when you're collaborating with others. <span id='dangers'>These commands can destroy work your coworkers have created</span>. So keep that in mind. When attempting to rewrite history, always check the dangers of the particular command you're using and follow these best practices for the commands we've covered:

<span id='best-practices'></span>

1.  If working on a team project, make sure rewriting history is safe to do and others know you're doing it.
2.  Ideally, stick to using these commands only on branches that you're working with by yourself.
3.  Using the `-f` flag to force something should scare you, and you better have a really good reason for using it.
4.  Don't push after every single commit, changing published history should be avoided when possible.
5.  Regarding the specific commands we've covered:
    1.  For `git amend` never amend commits that have been pushed to remote repositories.
    2.  For `git rebase` never rebase a repository that others may work off of.
    3.  For `git reset` never reset commits that have been pushed to remote repositories.
    4.  For `git push --force` only use it when appropriate, use it with caution, and preferably default to using `git push --force-with-lease`.

### Branches are pointers

While the focus of this lesson was more advanced tools for changing Git history, we're going into another advanced topic that might be hard for some to understand - Pointers. You've already learned about branches in the [Rock Paper Scissors revisited lesson](https://www.theodinproject.com/lessons/foundations-revisiting-rock-paper-scissors) and how these hold multiple *alternate reality* versions of our files. Now we're going to discuss what that actually means under the hood, and what it means for branches to be pointers.

Before we dive into branches, let's talk about commits. If you recall this [Git basics lesson from foundations](https://www.theodinproject.com/lessons/foundations-git-basics), they were described as Snapshots. If it helps, think of this in a very literal sense. Every time you type in `git commit`, your computer is taking a picture of all the file contents that have been staged with `git add`. In other words, your entire tracked workspace gets copied.

So what is a branch? Based off of your exposure, you might be visualizing a branch as a group of commits. This actually isn't the case! **A branch is actually a pointer to a single commit!** Hearing this, your first thought might be *"Well if a branch is just a finger pointing at a single commit, how does that single commit know about all the commits that came before it?"* The answer to this question is very simple: Each commit is also a pointer that points to the commit that came before it! Wow. This might be a lot to take in, so let's take a moment to absorb that fact.

Now that you've had a second to gather your thoughts and attempt to wrap your head around this concept, it might help to go back and look at a concrete example of pointers we used in this lesson. Let's think back to our use of `git rebase -i HEAD~2`. If you can remember, this command lets us edit the last two commits. Do you have any guesses on how Git knew which two commits to edit? That's right, by using pointers! We start at HEAD, which is a special pointer for keeping track of the branch you're currently on. HEAD points to our most recent commit in the current branch. That commit points to the commit made directly before it, which we can call commit two. That's how `git rebase -i HEAD~2` starts with a HEAD pointer, and then follows subsequent pointers to find which two commits to edit.

You might be feeling overwhelmed at this point, so let's recap what we've learned. A branch is simply a pointer to a single commit. A commit is a snapshot, and it's a pointer to the commit directly behind it in history. That's it!

### Assignment

<div class="lesson-content__panel" markdown="1">

1.  Read through [GitHub's documentation on merge conflicts](https://docs.github.com/en/pull-requests/collaborating-with-pull-requests/addressing-merge-conflicts/about-merge-conflicts)
    *   It's only a matter of time until you run into one (if you haven't already)! While merge conflicts might seem intimidating, they're actually very simple. Take your time with this resource and make sure you look at the two different ways the documentation suggests resolving merge conflicts - on GitHub itself, and on your command line. While you might not need this right now, keeping the source of this documentation in the back of your mind will prove invaluable for when you eventually run into a merge conflict and aren't sure where to find a simple solution.

2.  Read [think-like-a-git](http://think-like-a-git.net/)
    *   Take your time with this resource as well, it's very well written and will be very helpful in solidifying your understanding of Git.

3.  Read the chapter on [Rebasing covered by git-scm](https://git-scm.com/book/en/v2/Git-Branching-Rebasing) for an even deeper dive into Rebasing.

4.  Read the chapter on [Reset covered by git-scm](https://git-scm.com/book/en/v2/Git-Tools-Reset-Demystified) for a deeper dive into `git reset`.

</div>

### Additional resources

This section contains helpful links to related content. It isn’t required, so consider it supplemental.

*   Read this [Git Cheat Sheet](https://www.atlassian.com/git/tutorials/atlassian-git-cheatsheet) if you need a reference sheet.
*   Watch this [video about Rebase & Merge](https://www.youtube.com/watch?v=f1wnYdLEpgI) for an example of how to use both rebase and merge.
*   Read the chapter on [Branches covered by git-scm](https://git-scm.com/book/en/v2/Git-Branching-Branches-in-a-Nutshell) if you want an even deeper dive into Branches.

### Knowledge check

This section contains questions for you to check your understanding of this lesson on your own. If you’re having trouble answering a question, click it and review the material it links to.

*   <a class='knowledge-check-link' href='https://git-scm.com/book/en/v2/Git-Basics-Undoing-Things'>How can you amend your last commit?</a>
*   <a class='knowledge-check-link' href='https://git-scm.com/book/en/v2/Git-Tools-Rewriting-History'>What are some different ways to rewrite history?</a>
*   <a class='knowledge-check-link' href='#force-with-lease'>What is a safe way to push history changes to a remote repository?</a>
*   <a class='knowledge-check-link' href='#dangers'>What are the dangers of history-changing operations?</a>
*   <a class='knowledge-check-link' href='#best-practices'>What are best practices of history-changing operations?</a>
*   <a class='knowledge-check-link' href='https://git-scm.com/book/en/v2/Git-Branching-Branches-in-a-Nutshell'>Explain what it means for branches to be pointers.</a><|MERGE_RESOLUTION|>--- conflicted
+++ resolved
@@ -106,11 +106,7 @@
 
 #### Splitting up a commit
 
-<<<<<<< HEAD
-Before diving into Remotes, we're going to have a look at a handy Git command called `reset`. Let's have a look at the commit `Create third file and create fourth file`. At the moment we're using blank files for convenience, but let's say these files contained functionality and the commit was describing too much at once. In that case what we could do is split it up into two smaller commits by, once again, using the interactive `rebase` tool. 
-=======
 Before diving into Remotes, we're going to have a look at a handy Git command called `reset`. Let's have a look at the commit `Create third file and create fourth file`. At the moment we're using blank files for convenience, but let's say these files contained functionality and the commit was describing too much at once. In that case what we could do is split it up into two smaller commits by, once again, using the interactive `rebase` tool.
->>>>>>> 3311178a
 
 We open up the tool just like last time, change `pick` to `edit` for the commit we're going to split. Now, however, what we're going to do is run `git reset HEAD^`, which resets the commit to the one right before HEAD. This allows us to add the files individually, add, and commit them individually. All together it would look something like this:
 
