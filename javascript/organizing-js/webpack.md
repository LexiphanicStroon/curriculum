We've already introduced webpack in a previous lesson. It is the go-to tool across the web for bundling and compiling javascript code. There _are_ other options out there, but at this time none of them are as popular or widely used as webpack.

In our last lesson, we covered the first half of what webpack can do for you: bundling your modules. Another amazing feature is webpack's ability to process and manipulate your code during the compilation step. So, for example, if you would like to use [Sass](http://sass-lang.com/) to write your CSS, webpack can do that for you. Webpack can manage your images and compress and optimize them for use on the web. Webpack can [minify and uglify](https://stackoverflow.com/questions/33708197/does-it-make-sense-to-do-both-minify-and-uglify/33708348) your code. There are tons of things webpack can do, but to access these functions we need to learn more about loaders and plugins.

### Learning Outcomes
After completing this lesson, you will be able to:

 - Use webpack by following its documentation.
 - Load assets with webpack.
 - Manage output with webpack.

1. Go through [this tutorial](https://webpack.js.org/guides/asset-management/) to see examples of using webpack to manage your website's assets.
2. Read through [this tutorial](https://webpack.js.org/guides/output-management/) to learn how to let webpack manually manage your index.html and insert your bundle into the page for you!
<<<<<<< HEAD
3. Finally, the first part of [this tutorial](https://webpack.js.org/guides/development/) talks about source maps, a handy way to track down which source file (index.js, a.js, b.js) an error is coming from when you use webpack to bundle them together. This is essential to debugging bundled code in your browser's DevTools. If the error comes from b.js the error will reference that file instead of the bundle. It also walks through an example of the `--watch` feature you _definitely_ should have taken note of above.
4. You don't need to do the rest of the webpack tutorials at this time, but take a look at what's offered on the sidebar of their [guides page](https://webpack.js.org/guides/). There are several sweet features that you might want to use in future projects such as code-splitting, lazy-loading, and tree-shaking. Now that you have a handle on webpack's configuration system adding these features is as easy as using the right plugins and loaders!

### Knowledge Check
This section contains questions for you to check your understanding of this lesson. If you’re having trouble answering the questions below on your own, review the material above to find the answer.

- <a class="knowledge-check-link" href="https://webpack.js.org/guides/asset-management/#loading-css">How do you load CSS using webpack?</a>
- <a class="knowledge-check-link" href="https://webpack.js.org/guides/asset-management/#loading-images">How do you load images using webpack?</a>
- <a class="knowledge-check-link" href="https://webpack.js.org/guides/asset-management/#loading-fonts">How do you load fonts using webpack?</a>
- <a class="knowledge-check-link" href="https://webpack.js.org/guides/asset-management/#loading-data">How do you load data using webpack?</a>
- <a class="knowledge-check-link" href="https://webpack.js.org/guides/development/">How would you track errors in bundled source code?</a>
=======
3. Finally, the first part of [this tutorial](https://webpack.js.org/guides/development/) talks about source maps - a handy way to track down which source file (e.g., index.js, a.js, b.js) an error is coming from when you use webpack to bundle their contents together. This is essential to debugging bundled code in your browser's DevTools. If the error comes from b.js, the error message will reference that file instead of the bundle. It also walks through an example of the `--watch` feature you _definitely_ should have taken note of above.
4. You don't need to do the rest of the webpack tutorials at this time, but take a look at what's offered on the sidebar of their [guides page](https://webpack.js.org/guides/). There are several sweet features that you might want to use in future projects, such as code-splitting, lazy-loading, and tree-shaking. Now that you have a handle on webpack's configuration system, adding these features is as easy as using the right plugins and loaders!
>>>>>>> 0e37072f
<|MERGE_RESOLUTION|>--- conflicted
+++ resolved
@@ -11,7 +11,6 @@
 
 1. Go through [this tutorial](https://webpack.js.org/guides/asset-management/) to see examples of using webpack to manage your website's assets.
 2. Read through [this tutorial](https://webpack.js.org/guides/output-management/) to learn how to let webpack manually manage your index.html and insert your bundle into the page for you!
-<<<<<<< HEAD
 3. Finally, the first part of [this tutorial](https://webpack.js.org/guides/development/) talks about source maps, a handy way to track down which source file (index.js, a.js, b.js) an error is coming from when you use webpack to bundle them together. This is essential to debugging bundled code in your browser's DevTools. If the error comes from b.js the error will reference that file instead of the bundle. It also walks through an example of the `--watch` feature you _definitely_ should have taken note of above.
 4. You don't need to do the rest of the webpack tutorials at this time, but take a look at what's offered on the sidebar of their [guides page](https://webpack.js.org/guides/). There are several sweet features that you might want to use in future projects such as code-splitting, lazy-loading, and tree-shaking. Now that you have a handle on webpack's configuration system adding these features is as easy as using the right plugins and loaders!
 
@@ -22,8 +21,4 @@
 - <a class="knowledge-check-link" href="https://webpack.js.org/guides/asset-management/#loading-images">How do you load images using webpack?</a>
 - <a class="knowledge-check-link" href="https://webpack.js.org/guides/asset-management/#loading-fonts">How do you load fonts using webpack?</a>
 - <a class="knowledge-check-link" href="https://webpack.js.org/guides/asset-management/#loading-data">How do you load data using webpack?</a>
-- <a class="knowledge-check-link" href="https://webpack.js.org/guides/development/">How would you track errors in bundled source code?</a>
-=======
-3. Finally, the first part of [this tutorial](https://webpack.js.org/guides/development/) talks about source maps - a handy way to track down which source file (e.g., index.js, a.js, b.js) an error is coming from when you use webpack to bundle their contents together. This is essential to debugging bundled code in your browser's DevTools. If the error comes from b.js, the error message will reference that file instead of the bundle. It also walks through an example of the `--watch` feature you _definitely_ should have taken note of above.
-4. You don't need to do the rest of the webpack tutorials at this time, but take a look at what's offered on the sidebar of their [guides page](https://webpack.js.org/guides/). There are several sweet features that you might want to use in future projects, such as code-splitting, lazy-loading, and tree-shaking. Now that you have a handle on webpack's configuration system, adding these features is as easy as using the right plugins and loaders!
->>>>>>> 0e37072f
+- <a class="knowledge-check-link" href="https://webpack.js.org/guides/development/">How would you track errors in bundled source code?</a>