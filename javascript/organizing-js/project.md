--- conflicted
+++ resolved
@@ -3,7 +3,7 @@
 
 # The Todo List
 
-Todo lists are a staple in beginning webdev tutorials because they can be very simple.  There is, however, a lot of room for improvement and many features that can be added.  
+Todo lists are a staple in beginning webdev tutorials because they can be very simple.  There is, however, a lot of room for improvement and many features that can be added.
 
 Before diving into the code, take a minute to think about how you are going to want to organize your project
 
@@ -35,11 +35,8 @@
   <summary> Show Student Solutions </summary>
 
 * Add your solution below this line!
-<<<<<<< HEAD
 * [Simon's Solution](https://github.com/Sim-frpt/todo-list) - [View in Browser](https://sim-frpt.github.io/todo-list/)
-=======
 * [Jonathan's Solution](https://github.com/jonfranche/todo-list) - [View in Browser](https://jonfranche.github.io/todo-list/dist/index.html)
->>>>>>> 6cd66018
 * [Luky's solution](https://github.com/lcyne/todo-list/) - [View in Browser](https://lcyne.github.io/todo-list/)
 * [Kevin Vuong's Solution](https://github.com/fffear/js-to-do-list) - [View in Browser](https://fffear.github.io/js-to-do-list/)
 * [Braxton Lemmon's Solution](https://github.com/braxtonlemmon/todo-list) - [View in Browser](https://braxtonlemmon.github.io/todo-list/)
