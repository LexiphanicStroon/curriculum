--- conflicted
+++ resolved
@@ -75,13 +75,8 @@
 
 A lot going on, so let's break it down:
 
-<<<<<<< HEAD
 1. The `makeAdding` function takes an argument, `firstNumber`, declares a constant `first` with the value of `firstNumber`, and returns another **function**.
 2. When an argument is passed to the returned function, which we have assigned to **add5**, it returns the result of adding up the number passed earlier to the number passed now (`first` to `second`).
-=======
-1. The `makeAdding` function takes an argument, `firstNumber`, declares a constant `first` with the value of `firstNumber` and returns another **function** (which we have named as `add5` while using).
-1. When an argument is passed to the returned function (in our case, `add5`), it returns the result of adding up the number passed earlier to the number passed now (`first` to `second`).
->>>>>>> 0380fce5
 
 Now, while it may sound good at first glance, you may already be raising your eyebrows at the second statement. As we've learned, the `first` variable is scoped within the `makeAdding` function. When we declare and use `add5`, however, we're **outside** the `makeAdding` function. How does the `first` variable still exist, ready to be added when we pass an argument to the `add5` function? This is where we encounter the concept of closures.
 
