--- conflicted
+++ resolved
@@ -17,11 +17,7 @@
 ### Assignment
 
 <div class="lesson-content__panel" markdown="1">
-<<<<<<< HEAD
 1. Set up a GitHub Repo for this project. Follow the instructions atop the [Recipes project](/courses/foundations/lessons/recipes) if you need help.
-=======
-1. Set up a GitHub Repo for this project. Follow the instructions atop the [Recipes project](https://www.theodinproject.com/courses/foundations/lessons/recipes) if you need help.
->>>>>>> 018c32d1
 2. Think about what you'll need to do to get this all working together. This is where it's really helpful to think it completely through on paper or whiteboard ahead of time! A few minutes of thought can save you from wasting an hour of coding.
 3. If you're using Rails as your backend: create a new Rails application with just the bare bones required to load your HTML page for now. If you'll be using Firebase, this is a good time to create a new Firebase project for this app, and link to the necessary scripts at the bottom of your HTML page.
 4. Build the front end functionality without actually using any calls to the back end yet. Specifically, that means creating the JavaScript functionality which pops the targeting box and dropdown menu on the screen when the user clicks on the photo and removes it when the user clicks away.
