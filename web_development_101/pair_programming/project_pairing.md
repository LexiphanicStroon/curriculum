--- conflicted
+++ resolved
@@ -97,12 +97,8 @@
 * [mwk913's Solution](https://github.com/mwk913/pomodoro-clock) - [View in Browser](https://mwk913.github.io/pomodoro-clock/)
 * [Dan2D's Solution](https://github.com/Dan2D/Pomodoro) - [View in Browser](https://dan2d.github.io/Pomodoro/html/index.html)
 * [Leila Alderman's Solution](https://github.com/leila-alderman/pomodoro-timer) - [View in Browser](https://leila-alderman.github.io/pomodoro-timer/)
-<<<<<<< HEAD
 * [Valentino Valenti's Solution](https://github.com/1ba1/pomodoro-timer) - [View in browser](https://1ba1.github.io/pomodoro-timer/)
-=======
 * [tnharvey's Solution](https://github.com/tnharvey/pomodoro) - [View in Browser](https://tnharvey.github.io/pomodoro)
->>>>>>> ca1ee5d6
-
 ### Next Steps
 
 Congratulations! You now know how to pair program and have created a real project with that partner. Maybe you got along great, maybe you didn't. If you didn't, go back to the [Pairing Category](https://forum.theodinproject.com/c/pairs) and see if you can find another person to pair with. Either way, we encourage you to keep on pairing for the rest of the lessons and projects in the Odin Project. You will learn more, and produce better code. Not to mention, you will be developing experience in a skill that many employers look for!