--- conflicted
+++ resolved
@@ -77,11 +77,7 @@
 * You have full access to both your Linux and Windows file-systems from both Bash on Windows and File Explorer.
 * You don't have to restart to switch between Linux and Windows: Bash on Windows acts just like your Windows Command Prompt.
 * This is an official Microsoft product, so there is little risk of messing up your Windows installation.
-<<<<<<< HEAD
 * You can use just about (see the Cons) any Text Editor you like: Atom, Sublime, Notepadd++, etc.
-=======
-* You can use just about(see the Cons) any Text Editor you like: Atom, Sublime, Notepad++, etc.
->>>>>>> 4de54ae7
 
 #### Cons
 * As the Instructions linked above clearly state, this is in Beta, not everything works yet (pay attention to the note by the Installfest assignment directions).
@@ -98,13 +94,8 @@
 * These systems typically run a more-or-less full featured Linux distro, so you can do all of the things you see in the tutorials and lessons here.
 
 #### Cons
-<<<<<<< HEAD
-* You have to use the text editor that their services provide, which generally are not as good as the text editors you can install locally. Atom, sublime text etc.
+* You have to use the text editors that their services provide, which generally are not as good as the text editors you can install locally. Atom, sublime text etc.
 * The free tiers of these services have a memory limit, normally 1GB. This can be a major limitation after a while.
-=======
-* You have to use the text editors that their services provide, which generally are not as good as the text editors you can install locally. Atom, Sublime Text, etc.
-* The free tier's of these services have a memory limit, normally 1GB. This can be a major limitation after a while.
->>>>>>> 4de54ae7
 
 ### What You'll Be Installing
 
