--- conflicted
+++ resolved
@@ -19,14 +19,10 @@
 
 ### Student Solutions
 
-*Send us your solution so we can show others! Submit a link to the Github repo with your files in it by using any of the methods listed on the [contributing page](http://github.com/TheOdinProject/curriculum/blob/master/contributing.md).  See the [Google Homepage project](/web-development-101/html-css) for examples*
+*Send us your solution so we can show others! Submit a link to the Github repo with your files in it by using any of the methods listed on the [contributing page](http://github.com/TheOdinProject/curriculum/blob/master/contributing.md).  See the [Google Homepage project](/web-development-101/html-css) for examples
 
-<<<<<<< HEAD
 * See [Shouvik Roy's solution here](https://github.com/royshouvik/newyorktimes) or [view it in the browser here](http://htmlpreview.github.io/?https://github.com/royshouvik/newyorktimes/blob/master/index.html)
-
-=======
 * See [Meher Chandan's solution here](https://github.com/meherchandan/NewYorkTimes) or [view it in the browser here](https://github.com/meherchandan/NewYorkTimes/blob/master/index.html)
->>>>>>> de2032a2
 * *Your solution here...* 
 
 ## Additional Resources
